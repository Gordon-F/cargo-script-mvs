<<<<<<< HEAD
///  Template support.
=======
/*!
This module contains code related to template support.
*/
use crate::consts;
use crate::error::{MainError, MainResult};
use lazy_static::lazy_static;
use regex::Regex;
>>>>>>> fb29f09e
use std::borrow::Cow;
use std::collections::HashMap;

use anyhow::Context as _;
use regex::Regex;

use crate::dirs;

static RE_SUB: once_cell::sync::Lazy<Regex> =
    once_cell::sync::Lazy::new(|| Regex::new(r#"#\{([A-Za-z_][A-Za-z0-9_]*)}"#).unwrap());

pub fn expand(src: &str, subs: &HashMap<&str, &str>) -> anyhow::Result<String> {
    // The estimate of final size is the sum of the size of all the input.
    let sub_size = subs.iter().map(|(_, v)| v.len()).sum::<usize>();
    let est_size = src.len() + sub_size;

    let mut anchor = 0;
    let mut result = String::with_capacity(est_size);

    for m in RE_SUB.captures_iter(src) {
        // Concatenate the static bit just before the match.
        let (m_start, m_end) = {
            let m_0 = m.get(0).unwrap();
            (m_0.start(), m_0.end())
        };
        let prior_slice = anchor..m_start;
        anchor = m_end;
        result.push_str(&src[prior_slice]);

        // Concat the substitution.
        let sub_name = m.get(1).unwrap().as_str();
        match subs.get(sub_name) {
            Some(s) => result.push_str(s),
            None => {
                anyhow::bail!("substitution `{sub_name}` in template is unknown")
            }
        }
    }
    result.push_str(&src[anchor..]);
    Ok(result)
}

<<<<<<< HEAD
/// Attempts to locate and load the contents of the specified template.
pub fn get_template(name: &str) -> anyhow::Result<Cow<'static, str>> {
    use std::io::Read;

    let base = dirs::templates_dir()?;

    let file = fs::File::open(base.join(format!("{name}.rs")))
        .map_err(anyhow::Error::from)
        .with_context(|| {
            format!(
                "template file `{}.rs` does not exist in {}",
                name,
                base.display()
            )
        });

    // If the template is one of the built-in ones, do fallback if it wasn't found on disk.
    if file.is_err() {
        if let Some(text) = builtin_template(name) {
            return Ok(text.into());
        }
=======
/**
Attempts to locate and load the contents of the specified template.
*/
pub fn get_template(name: &str) -> MainResult<Cow<'static, str>> {
    if let Some(text) = builtin_template(name) {
        return Ok(text.into());
>>>>>>> fb29f09e
    }
    panic!("No such template: {name}");
}

fn builtin_template(name: &str) -> Option<&'static str> {
    Some(match name {
        "expr" => EXPR_TEMPLATE,
        "file" => FILE_TEMPLATE,
        _ => return None,
    })
<<<<<<< HEAD
}

/// The template used for script file inputs.
pub const FILE_TEMPLATE: &str = r#"#{script}"#;

/// The template used for `--expr` input.
pub const EXPR_TEMPLATE: &str = r#"
use std::any::{Any, TypeId};

fn main() {
    let exit_code = match try_main() {
        Ok(()) => None,
        Err(e) => {
            use std::io::{self, Write};
            let _ = writeln!(io::stderr(), "Error: {}", e);
            Some(1)
        },
    };
    if let Some(exit_code) = exit_code {
        std::process::exit(exit_code);
    }
}

fn try_main() -> Result<(), Box<dyn std::error::Error>> {
    fn _rust_script_is_empty_tuple<T: ?Sized + Any>(_s: &T) -> bool {
        TypeId::of::<()>() == TypeId::of::<T>()
    }
    match {#{script}} {
        __rust_script_expr if !_rust_script_is_empty_tuple(&__rust_script_expr) => println!("{:?}", __rust_script_expr),
        _ => {}
    }
    Ok(())
}
"#;

// Regarding the loop templates: what I *want* is for the result of the closure to be printed to standard output *only* if it's not `()`.
//
// TODO: Merge the `LOOP_*` templates so there isn't duplicated code.  It's icky.

pub fn list() -> anyhow::Result<()> {
    use std::ffi::OsStr;

    let t_path = dirs::templates_dir()?;

    if !t_path.exists() {
        fs::create_dir_all(&t_path)?;
    }

    println!("Listing templates in {}", t_path.display());

    if !t_path.exists() {
        anyhow::bail!(
            "cannot list template directory `{}`: it does not exist",
            t_path.display()
        )
    }

    if !t_path.is_dir() {
        anyhow::bail!(
            "cannot list template directory `{}`: it is not a directory",
            t_path.display()
        )
    }

    for entry in fs::read_dir(&t_path)? {
        let entry = entry?;
        if !entry.file_type()?.is_file() {
            continue;
        }
        let f_path = entry.path();
        if f_path.extension() != Some(OsStr::new("rs")) {
            continue;
        }
        if let Some(stem) = f_path.file_stem() {
            println!("{}", stem.to_string_lossy());
        }
    }
    Ok(())
=======
>>>>>>> fb29f09e
}<|MERGE_RESOLUTION|>--- conflicted
+++ resolved
@@ -1,21 +1,7 @@
-<<<<<<< HEAD
-///  Template support.
-=======
-/*!
-This module contains code related to template support.
-*/
-use crate::consts;
-use crate::error::{MainError, MainResult};
-use lazy_static::lazy_static;
-use regex::Regex;
->>>>>>> fb29f09e
 use std::borrow::Cow;
 use std::collections::HashMap;
 
-use anyhow::Context as _;
 use regex::Regex;
-
-use crate::dirs;
 
 static RE_SUB: once_cell::sync::Lazy<Regex> =
     once_cell::sync::Lazy::new(|| Regex::new(r#"#\{([A-Za-z_][A-Za-z0-9_]*)}"#).unwrap());
@@ -51,38 +37,12 @@
     Ok(result)
 }
 
-<<<<<<< HEAD
 /// Attempts to locate and load the contents of the specified template.
 pub fn get_template(name: &str) -> anyhow::Result<Cow<'static, str>> {
-    use std::io::Read;
-
-    let base = dirs::templates_dir()?;
-
-    let file = fs::File::open(base.join(format!("{name}.rs")))
-        .map_err(anyhow::Error::from)
-        .with_context(|| {
-            format!(
-                "template file `{}.rs` does not exist in {}",
-                name,
-                base.display()
-            )
-        });
-
-    // If the template is one of the built-in ones, do fallback if it wasn't found on disk.
-    if file.is_err() {
-        if let Some(text) = builtin_template(name) {
-            return Ok(text.into());
-        }
-=======
-/**
-Attempts to locate and load the contents of the specified template.
-*/
-pub fn get_template(name: &str) -> MainResult<Cow<'static, str>> {
     if let Some(text) = builtin_template(name) {
         return Ok(text.into());
->>>>>>> fb29f09e
     }
-    panic!("No such template: {name}");
+    anyhow::bail!("No such template: {name}");
 }
 
 fn builtin_template(name: &str) -> Option<&'static str> {
@@ -91,7 +51,6 @@
         "file" => FILE_TEMPLATE,
         _ => return None,
     })
-<<<<<<< HEAD
 }
 
 /// The template used for script file inputs.
@@ -125,51 +84,4 @@
     }
     Ok(())
 }
-"#;
-
-// Regarding the loop templates: what I *want* is for the result of the closure to be printed to standard output *only* if it's not `()`.
-//
-// TODO: Merge the `LOOP_*` templates so there isn't duplicated code.  It's icky.
-
-pub fn list() -> anyhow::Result<()> {
-    use std::ffi::OsStr;
-
-    let t_path = dirs::templates_dir()?;
-
-    if !t_path.exists() {
-        fs::create_dir_all(&t_path)?;
-    }
-
-    println!("Listing templates in {}", t_path.display());
-
-    if !t_path.exists() {
-        anyhow::bail!(
-            "cannot list template directory `{}`: it does not exist",
-            t_path.display()
-        )
-    }
-
-    if !t_path.is_dir() {
-        anyhow::bail!(
-            "cannot list template directory `{}`: it is not a directory",
-            t_path.display()
-        )
-    }
-
-    for entry in fs::read_dir(&t_path)? {
-        let entry = entry?;
-        if !entry.file_type()?.is_file() {
-            continue;
-        }
-        let f_path = entry.path();
-        if f_path.extension() != Some(OsStr::new("rs")) {
-            continue;
-        }
-        if let Some(stem) = f_path.file_stem() {
-            println!("{}", stem.to_string_lossy());
-        }
-    }
-    Ok(())
-=======
->>>>>>> fb29f09e
-}+"#;