#![forbid(unsafe_code)]

mod arguments;
mod build_kind;
mod dirs;
mod manifest;
mod templates;
mod util;

#[cfg(windows)]
mod file_assoc;

#[cfg(not(windows))]
mod file_assoc {}

use std::ffi::OsString;
use std::fs;
use std::io::{Read, Write};
#[cfg(unix)]
use std::os::unix::process::CommandExt;
use std::path::{Path, PathBuf};
use std::process::Command;

use sha1::{Digest, Sha1};

use crate::build_kind::BuildKind;
use crate::util::Defer;
use arguments::Args;

fn main() {
    env_logger::init();

    match try_main() {
        Ok(code) => {
            std::process::exit(code);
        }
        Err(ref err) => {
            let stderr = &mut std::io::stderr();
            let _ = writeln!(stderr, "error: {err}");
            std::process::exit(1);
        }
    }
}

fn try_main() -> anyhow::Result<i32> {
    let args = arguments::Args::parse()?;
    log::trace!("Arguments: {:?}", args);

    #[cfg(windows)]
    {
        if args.install_file_association {
            file_assoc::install_file_association()?;
            return Ok(0);
        } else if args.uninstall_file_association {
            file_assoc::uninstall_file_association()?;
            return Ok(0);
        }
    }

    if args.clear_cache {
        clean_cache()?;
        if args.script.is_none() {
            println!("rust-script cache cleared.");
            return Ok(0);
        }
    }

    let input = match (args.script.clone().unwrap(), args.expr) {
        (script, false) => {
            let (path, mut file) = find_script(&script).ok_or_else(|| {
                anyhow::format_err!("could not find script: {}", script.to_string_lossy())
            })?;

            let script_name = path
                .file_stem()
                .map(|os| os.to_string_lossy().into_owned())
                .unwrap_or_else(|| "unknown".into());

            let mut body = String::new();
            file.read_to_string(&mut body)?;

            let script_path = std::env::current_dir()?.join(path);

            Input::File(script_name, script_path, body)
        }
        (expr, true) => {
            let expr = expr
                .to_str()
                .ok_or_else(|| {
                    anyhow::format_err!("expr must be UTF-8, got {}", expr.to_string_lossy())
                })?
                .to_owned();
            Input::Expr(expr)
        }
    };
    log::trace!("input: {:?}", input);

    // Setup environment variables early so it's available at compilation time of scripts,
    // to allow e.g. include!(concat!(env!("RUST_SCRIPT_BASE_PATH"), "/script-module.rs"));
    std::env::set_var(
        "RUST_SCRIPT_PATH",
        input.path().unwrap_or_else(|| Path::new("")),
    );
    std::env::set_var("RUST_SCRIPT_SAFE_NAME", input.safe_name());
    std::env::set_var("RUST_SCRIPT_PKG_NAME", input.package_name());
    std::env::set_var("RUST_SCRIPT_BASE_PATH", input.base_path());

    let action = decide_action_for(&input, &args)?;
    log::trace!("action: {:?}", action);

    gen_pkg_and_compile(&input, &action)?;

    // Once we're done, clean out old packages from the cache.
    // There's no point if we've already done a full clear, though.
    let _defer_clear = {
        // To get around partially moved args problems.
        let cc = args.clear_cache;
        Defer::<_, anyhow::Error>::new(move || {
            if !cc {
                gc_cache(MAX_CACHE_AGE)?;
            }
            Ok(())
        })
    };

    let run_quietly = !action.cargo_output;
    let mut cmd = action.cargo(&action, &args.script_args, run_quietly)?;

    #[cfg(unix)]
    {
<<<<<<< HEAD
        let err = cmd.exec();
        Err(err.into())
    }
    #[cfg(not(unix))]
    {
        let exit_code = cmd.status().map(|st| st.code().unwrap_or(1))?;
=======
        if action.execute {
            let mut cmd = action.cargo(&args.script_args)?;

            let err = cmd.exec();
            Err(MainError::from(err))
        } else {
            Ok(0)
        }
    }
    #[cfg(not(unix))]
    {
        let exit_code = if action.execute {
            let mut cmd = action.cargo(&args.script_args)?;

            cmd.status().map(|st| st.code().unwrap_or(1))?
        } else {
            0
        };
>>>>>>> d3e6b408
        Ok(exit_code)
    }
}

/// How old can stuff in the cache be before we automatically clear it out?
pub const MAX_CACHE_AGE: std::time::Duration = std::time::Duration::from_secs(7 * 24 * 60 * 60);

/// Empty the cache
fn clean_cache() -> anyhow::Result<()> {
    log::info!("cleaning cache");

    let cache_dir = dirs::binary_cache_path()?;
    if cache_dir.exists() {
        if let Err(err) = fs::remove_dir_all(&cache_dir) {
            log::error!("failed to remove binary cache {:?}: {}", cache_dir, err);
        }
    }
    Ok(())
}

/// Clear old entries
///
/// Looks for all folders whose metadata says they were created at least `max_age` in the past and
/// kills them dead.
fn gc_cache(max_age: std::time::Duration) -> anyhow::Result<()> {
    log::info!("cleaning cache with max_age: {:?}", max_age);

    let cutoff = std::time::SystemTime::now() - max_age;
    log::trace!("cutoff:     {:>20?} ms", cutoff);

    let cache_dir = dirs::generated_projects_cache_path()?;
    if cache_dir.exists() {
        for child in fs::read_dir(cache_dir)? {
            let child = child?;
            let path = child.path();
            if path.is_file() {
                continue;
            }

            log::trace!("checking: {:?}", path);

            let remove_dir = || {
                let meta_mtime = child.metadata().and_then(|m| m.modified()).ok();
                log::trace!("meta_mtime: {:>20?} ms", meta_mtime);

                if let Some(meta_mtime) = meta_mtime {
                    meta_mtime <= cutoff
                } else {
                    true
                }
            };

            if remove_dir() {
                log::debug!("removing {:?}", path);
                if let Err(err) = fs::remove_dir_all(&path) {
                    log::error!("failed to remove {:?} from cache: {}", path, err);
                }
            }
        }
    }

    log::trace!("done cleaning cache.");
    Ok(())
}

<<<<<<< HEAD
/// Generate and compile a package from the input.
///
/// Why take `PackageMetadata`?  To ensure that any information we need to depend on for compilation *first* passes through `decide_action_for` *and* is less likely to not be serialised with the rest of the metadata.
fn gen_pkg_and_compile(input: &Input, action: &InputAction) -> anyhow::Result<()> {
=======
// Generate and compile a package from the input.
fn gen_pkg_and_compile(action: &InputAction) -> MainResult<()> {
>>>>>>> d3e6b408
    let pkg_path = &action.pkg_path;

    let mani_str = &action.manifest;
    let script_str = &action.script;

    log::trace!("creating pkg dir...");
    fs::create_dir_all(pkg_path)?;
    let cleanup_dir: Defer<_, anyhow::Error> = Defer::new(|| {
        // DO NOT try deleting ANYTHING if we're not cleaning up inside our own cache.  We *DO NOT* want to risk killing user files.
        if action.using_cache {
            log::debug!("cleaning up cache directory {}", pkg_path.display());
            fs::remove_dir_all(pkg_path)?;
        }
        Ok(())
    });

    log::trace!("generating Cargo package...");
    let mani_path = action.manifest_path();
    let script_path = pkg_path.join(format!("{}.rs", input.safe_name()));

    overwrite_file(&mani_path, mani_str)?;
    overwrite_file(&script_path, script_str)?;

    log::trace!("disarming pkg dir cleanup...");
    cleanup_dir.disarm();

    Ok(())
}

/// This represents what to do with the input provided by the user.
#[derive(Debug)]
struct InputAction {
    /// Always show cargo output?
    cargo_output: bool,

    /// Force Cargo to do a recompile, even if it thinks it doesn't have to.
    ///
    /// `compile` must be `true` for this to have any effect.
    force_compile: bool,

    /// Directory where the package should live.
    pkg_path: PathBuf,

    /// Is the package directory in the cache?
    ///
    /// Currently, this can be inferred from `emit_metadata`, but there's no *intrinsic* reason they should be tied together.
    using_cache: bool,

    /// Which toolchain the script should be built with.
    ///
    /// `None` indicates that the script should be built with a stable toolchain.
    toolchain_version: Option<String>,

    /// The package metadata structure for the current invocation.
    metadata: PackageMetadata,

    /// The package manifest contents.
    manifest: String,

    /// The script source.
    script: String,

    /// Did the user ask to run tests or benchmarks?
    build_kind: BuildKind,

    // Name of the built binary
    bin_name: String,
}

impl InputAction {
    fn manifest_path(&self) -> PathBuf {
        self.pkg_path.join("Cargo.toml")
    }

    fn script_path(&self) -> PathBuf {
        self.pkg_path.join("main.rs")
    }

<<<<<<< HEAD
    fn cargo(
        &self,
        action: &InputAction,
        script_args: &[OsString],
        run_quietly: bool,
    ) -> anyhow::Result<Command> {
        let release_mode = !self.metadata.debug && !matches!(action.build_kind, BuildKind::Bench);
=======
    fn cargo(&self, script_args: &[String]) -> MainResult<Command> {
        let release_mode = !self.metadata.debug && !matches!(self.build_kind, BuildKind::Bench);
>>>>>>> d3e6b408

        let built_binary_path = dirs::binary_cache_path()?
            .join(if release_mode { "release" } else { "debug" })
            .join(&self.bin_name);

        let manifest_path = self.manifest_path();

        let execute_command = || {
            let mut cmd = Command::new(&built_binary_path);
            cmd.args(script_args.iter());
            // Set tracing on if not set
            if std::env::var_os("RUST_BACKTRACE").is_none() {
                cmd.env("RUST_BACKTRACE", "1");
                log::trace!("setting RUST_BACKTRACE=1 for this cargo run");
            }

            cmd
        };

        if matches!(self.build_kind, BuildKind::Normal) && !self.force_compile {
            let script_path = self.script_path();

            match fs::File::open(&built_binary_path) {
                Ok(built_binary_file) => {
                    let built_binary_mtime =
                        built_binary_file.metadata().unwrap().modified().unwrap();
                    let script_mtime = script_path.metadata()?.modified()?;
                    let manifest_mtime = manifest_path.metadata()?.modified()?;
                    if built_binary_mtime.cmp(&script_mtime).is_ge()
                        && built_binary_mtime.cmp(&manifest_mtime).is_ge()
                    {
                        return Ok(execute_command());
                    }
                }
                Err(e) if e.kind() == std::io::ErrorKind::NotFound => {
                    // Continue
                }
                Err(e) => {
                    return Err(e.into());
                }
            }
        }

        let mut cmd = if let Some(toolchain_version) = self.toolchain_version.as_deref() {
            if std::env::var_os("RUSTUP_TOOLCHAIN").is_some() {
                // Running inside rustup which can't always call into rustup proxies, so explicitly call
                // rustup
                let mut cmd = Command::new("rustup");
                cmd.args(["run", toolchain_version, "cargo"]);
                cmd
            } else {
                let mut cmd = Command::new("cargo");
                cmd.arg(format!("+{toolchain_version}"));
                cmd
            }
        } else {
            Command::new("cargo")
        };

<<<<<<< HEAD
        cmd.arg(action.build_kind.exec_command());
=======
        let mut cmd = Command::new("cargo");
        if let Some(toolchain_version) = maybe_toolchain_version {
            cmd.arg(format!("+{}", toolchain_version));
        }
        cmd.arg(self.build_kind.exec_command());
>>>>>>> d3e6b408

        if matches!(self.build_kind, BuildKind::Normal) && !self.cargo_output {
            cmd.arg("-q");
        }

        cmd.current_dir(&self.pkg_path);

        if force_cargo_color() {
            cmd.arg("--color").arg("always");
        }

        cmd.arg("--target-dir");
        cmd.arg(dirs::binary_cache_path()?);

        if release_mode {
            cmd.arg("--release");
        }

<<<<<<< HEAD
        if matches!(action.build_kind, BuildKind::Normal) {
            if cmd.status()?.success() {
=======
        if matches!(self.build_kind, BuildKind::Normal) {
            if cmd.status()?.code() == Some(0) {
>>>>>>> d3e6b408
                cmd = execute_command();
            } else {
                anyhow::bail!("compilation failed")
            }
        }

        Ok(cmd)
    }
}

/// The metadata here serves two purposes:
///
/// 1. It records everything necessary for compilation and execution of a package.
/// 2. It records everything that must be exactly the same in order for a cached executable to still be valid, in addition to the content hash.
#[derive(Clone, Debug)]
struct PackageMetadata {
    /// Was the script compiled in debug mode?
    debug: bool,
<<<<<<< HEAD
=======

    /// Sorted list of dependencies.
    deps: Vec<(String, String)>,

    /// Sorted list of injected prelude items.
    prelude: Vec<String>,
>>>>>>> d3e6b408
}

/// For the given input, this constructs the package metadata and checks the cache to see what should be done.
fn decide_action_for(input: &Input, args: &Args) -> anyhow::Result<InputAction> {
    let input_id = input.compute_id();
    log::trace!("id: {:?}", input_id);

    let (pkg_path, using_cache) = if let Some(pkg_path) = args.pkg_path.as_deref() {
        (pkg_path.to_owned(), false)
    } else {
        let cache_path = dirs::generated_projects_cache_path()?;
        (cache_path.join(&input_id), true)
    };
    log::trace!("pkg_path: {}", pkg_path.display());
    log::trace!("using_cache: {}", using_cache);

    let pkg_name = input.package_name();
    let bin_name = format!("{}_{}", &*pkg_name, input_id.to_str().unwrap());

    let (mani_str, script_str) = manifest::split_input(input, &bin_name)?;

    // Forcibly override some flags based on build kind.
    let (debug, force) = match args.build_kind {
        BuildKind::Normal => (args.debug, args.force),
        BuildKind::Test => (true, false),
        BuildKind::Bench => (false, false),
    };

<<<<<<< HEAD
    let input_meta = { PackageMetadata { debug } };
    log::trace!("input_meta: {:?}", input_meta);
=======
    let input_meta = {
        let path = match input {
            Input::File(_, path, _) => Some(path.to_string_lossy().into_owned()),
            _ => None,
        };
        PackageMetadata {
            path,
            debug,
            deps,
            prelude,
        }
    };
    info!("input_meta: {:?}", input_meta);
>>>>>>> d3e6b408

    let toolchain_version = args
        .toolchain_version
        .clone()
        .or_else(|| match args.build_kind {
            BuildKind::Bench => Some("nightly".into()),
            _ => None,
        });

    let mut action = InputAction {
        cargo_output: args.cargo_output,
        force_compile: force,
        pkg_path,
        using_cache,
        toolchain_version,
        metadata: input_meta,
        manifest: mani_str,
        script: script_str,
        build_kind: args.build_kind,
        bin_name,
    };

    // If we're not doing a regular build, stop.
    match action.build_kind {
        BuildKind::Normal => (),
        BuildKind::Test | BuildKind::Bench => {
            log::debug!("not recompiling because: user asked for test/bench");
            action.force_compile = false;
            return Ok(action);
        }
    }

    Ok(action)
}

/// Attempts to locate the script specified by the given path.
fn find_script<P>(path: P) -> Option<(PathBuf, fs::File)>
where
    P: AsRef<Path>,
{
    let path = path.as_ref();

    if let Ok(file) = fs::File::open(path) {
        return Some((path.into(), file));
    }

    if path.extension().is_none() {
        for ext in ["ers", "rs"] {
            let path = path.with_extension(ext);
            if let Ok(file) = fs::File::open(&path) {
                return Some((path, file));
            }
        }
    }

    None
}

/// Represents an input source for a script.
#[derive(Clone, Debug)]
pub enum Input {
    /// The input is a script file.
    ///
    /// The tuple members are: the name, absolute path, script contents, last modified time.
    File(String, PathBuf, String),

    /// The input is an expression.
    ///
    /// The tuple member is: the script contents, and the template (if any).
    Expr(String),
}

impl Input {
    /// Return the path to the script, if it has one.
    pub fn path(&self) -> Option<&Path> {
        match self {
            Self::File(_, path, _) => Some(path.as_path()),
            Self::Expr(..) => None,
        }
    }

    /// Return the "safe name" for the input.  This should be filename-safe.
    ///
    /// Currently, nothing is done to ensure this, other than hoping *really hard* that we don't get fed some excessively bizarre input filename.
    pub fn safe_name(&self) -> &str {
        match self {
            Self::File(name, _, _) => name,
            Self::Expr(..) => "expr",
        }
    }

    /// Return the package name for the input.  This should be a valid Rust identifier.
    pub fn package_name(&self) -> String {
        let name = self.safe_name();
        let mut r = String::with_capacity(name.len());

        for (i, c) in name.chars().enumerate() {
            match (i, c) {
                (0, '0'..='9') => {
                    r.push('_');
                    r.push(c);
                }
                (_, '0'..='9') | (_, 'a'..='z') | (_, '_') | (_, '-') => {
                    r.push(c);
                }
                (_, 'A'..='Z') => {
                    // Convert uppercase characters to lowercase to avoid `non_snake_case` warnings.
                    r.push(c.to_ascii_lowercase());
                }
                (_, _) => {
                    r.push('_');
                }
            }
        }

        r
    }

    /// Base directory for resolving relative paths.
    pub fn base_path(&self) -> PathBuf {
        match self {
            Self::File(_, path, _) => path
                .parent()
                .expect("couldn't get parent directory for file input base path")
                .into(),
<<<<<<< HEAD
            Self::Expr(..) => {
=======
            Self::Expr(..) | Self::Loop(..) => {
>>>>>>> d3e6b408
                std::env::current_dir().expect("couldn't get current directory for input base path")
            }
        }
    }

    // Compute the package ID for the input.
    // This is used as the name of the cache folder into which the Cargo package
    // will be generated.
    pub fn compute_id(&self) -> OsString {
        match self {
            Self::File(_, path, _) => {
                let mut hasher = Sha1::new();

                // Hash the path to the script.
                hasher.update(&*path.to_string_lossy());
                let mut digest = format!("{:x}", hasher.finalize());
                digest.truncate(ID_DIGEST_LEN_MAX);

                let mut id = OsString::new();
                id.push(&*digest);
                id
            }
            Self::Expr(content) => {
                let mut hasher = Sha1::new();

                hasher.update(content);
                let mut digest = format!("{:x}", hasher.finalize());
                digest.truncate(ID_DIGEST_LEN_MAX);

                let mut id = OsString::new();
                id.push(&*digest);
                id
            }
        }
    }
}

<<<<<<< HEAD
/// When generating a package's unique ID, how many hex nibbles of the digest should be used *at most*?
///
/// The largest meaningful value is `40`.
pub const ID_DIGEST_LEN_MAX: usize = 24;

/// Overwrite a file if and only if the contents have changed.
fn overwrite_file<P>(path: P, content: &str) -> anyhow::Result<()>
where
    P: AsRef<Path>,
{
    log::trace!("overwrite_file({:?}, _)", path.as_ref());
=======
// Overwrite a file if and only if the contents have changed.
fn overwrite_file(path: &Path, content: &str) -> MainResult<()> {
    debug!("overwrite_file({:?}, _)", path);
>>>>>>> d3e6b408
    let mut existing_content = String::new();
    match fs::File::open(path) {
        Ok(mut file) => {
            file.read_to_string(&mut existing_content)?;
            if existing_content == content {
                log::trace!("Equal content");
                return Ok(());
            }
        }
        Err(e) if e.kind() == std::io::ErrorKind::NotFound => {
            // Continue
        }
        Err(e) => {
            return Err(e.into());
        }
    }

<<<<<<< HEAD
    log::trace!(".. files differ");
    let dir = path
        .as_ref()
        .parent()
        .ok_or_else(|| anyhow::format_err!("The given path should be a file"))?;
=======
    debug!(".. files differ");
    let dir = path.parent().ok_or("The given path should be a file")?;
>>>>>>> d3e6b408
    let mut temp_file = tempfile::NamedTempFile::new_in(dir)?;
    temp_file.write_all(content.as_bytes())?;
    temp_file.flush()?;
    temp_file.persist(path)?;
    Ok(())
}

/// Returns `true` if `rust-script` should force Cargo to use coloured output.
///
/// This depends on whether `rust-script`'s STDERR is connected to a TTY or not.
pub fn force_cargo_color() -> bool {
    #[cfg(unix)]
    {
        atty::is(atty::Stream::Stderr)
    }
    #[cfg(windows)]
    {
        false
    }
}

#[test]
fn test_package_name() {
    let input = Input::File("Script".into(), Path::new("path").into(), "script".into());
    assert_eq!("script", input.package_name());
    let input = Input::File("1Script".into(), Path::new("path").into(), "script".into());
    assert_eq!("_1script", input.package_name());
}<|MERGE_RESOLUTION|>--- conflicted
+++ resolved
@@ -123,38 +123,16 @@
         })
     };
 
-    let run_quietly = !action.cargo_output;
-    let mut cmd = action.cargo(&action, &args.script_args, run_quietly)?;
+    let mut cmd = action.cargo(&args.script_args)?;
 
     #[cfg(unix)]
     {
-<<<<<<< HEAD
         let err = cmd.exec();
         Err(err.into())
     }
     #[cfg(not(unix))]
     {
         let exit_code = cmd.status().map(|st| st.code().unwrap_or(1))?;
-=======
-        if action.execute {
-            let mut cmd = action.cargo(&args.script_args)?;
-
-            let err = cmd.exec();
-            Err(MainError::from(err))
-        } else {
-            Ok(0)
-        }
-    }
-    #[cfg(not(unix))]
-    {
-        let exit_code = if action.execute {
-            let mut cmd = action.cargo(&args.script_args)?;
-
-            cmd.status().map(|st| st.code().unwrap_or(1))?
-        } else {
-            0
-        };
->>>>>>> d3e6b408
         Ok(exit_code)
     }
 }
@@ -220,15 +198,8 @@
     Ok(())
 }
 
-<<<<<<< HEAD
 /// Generate and compile a package from the input.
-///
-/// Why take `PackageMetadata`?  To ensure that any information we need to depend on for compilation *first* passes through `decide_action_for` *and* is less likely to not be serialised with the rest of the metadata.
 fn gen_pkg_and_compile(input: &Input, action: &InputAction) -> anyhow::Result<()> {
-=======
-// Generate and compile a package from the input.
-fn gen_pkg_and_compile(action: &InputAction) -> MainResult<()> {
->>>>>>> d3e6b408
     let pkg_path = &action.pkg_path;
 
     let mani_str = &action.manifest;
@@ -307,18 +278,8 @@
         self.pkg_path.join("main.rs")
     }
 
-<<<<<<< HEAD
-    fn cargo(
-        &self,
-        action: &InputAction,
-        script_args: &[OsString],
-        run_quietly: bool,
-    ) -> anyhow::Result<Command> {
-        let release_mode = !self.metadata.debug && !matches!(action.build_kind, BuildKind::Bench);
-=======
-    fn cargo(&self, script_args: &[String]) -> MainResult<Command> {
+    fn cargo(&self, script_args: &[OsString]) -> anyhow::Result<Command> {
         let release_mode = !self.metadata.debug && !matches!(self.build_kind, BuildKind::Bench);
->>>>>>> d3e6b408
 
         let built_binary_path = dirs::binary_cache_path()?
             .join(if release_mode { "release" } else { "debug" })
@@ -378,15 +339,7 @@
             Command::new("cargo")
         };
 
-<<<<<<< HEAD
-        cmd.arg(action.build_kind.exec_command());
-=======
-        let mut cmd = Command::new("cargo");
-        if let Some(toolchain_version) = maybe_toolchain_version {
-            cmd.arg(format!("+{}", toolchain_version));
-        }
         cmd.arg(self.build_kind.exec_command());
->>>>>>> d3e6b408
 
         if matches!(self.build_kind, BuildKind::Normal) && !self.cargo_output {
             cmd.arg("-q");
@@ -405,13 +358,8 @@
             cmd.arg("--release");
         }
 
-<<<<<<< HEAD
-        if matches!(action.build_kind, BuildKind::Normal) {
+        if matches!(self.build_kind, BuildKind::Normal) {
             if cmd.status()?.success() {
-=======
-        if matches!(self.build_kind, BuildKind::Normal) {
-            if cmd.status()?.code() == Some(0) {
->>>>>>> d3e6b408
                 cmd = execute_command();
             } else {
                 anyhow::bail!("compilation failed")
@@ -430,15 +378,6 @@
 struct PackageMetadata {
     /// Was the script compiled in debug mode?
     debug: bool,
-<<<<<<< HEAD
-=======
-
-    /// Sorted list of dependencies.
-    deps: Vec<(String, String)>,
-
-    /// Sorted list of injected prelude items.
-    prelude: Vec<String>,
->>>>>>> d3e6b408
 }
 
 /// For the given input, this constructs the package metadata and checks the cache to see what should be done.
@@ -467,24 +406,8 @@
         BuildKind::Bench => (false, false),
     };
 
-<<<<<<< HEAD
     let input_meta = { PackageMetadata { debug } };
     log::trace!("input_meta: {:?}", input_meta);
-=======
-    let input_meta = {
-        let path = match input {
-            Input::File(_, path, _) => Some(path.to_string_lossy().into_owned()),
-            _ => None,
-        };
-        PackageMetadata {
-            path,
-            debug,
-            deps,
-            prelude,
-        }
-    };
-    info!("input_meta: {:?}", input_meta);
->>>>>>> d3e6b408
 
     let toolchain_version = args
         .toolchain_version
@@ -610,11 +533,7 @@
                 .parent()
                 .expect("couldn't get parent directory for file input base path")
                 .into(),
-<<<<<<< HEAD
             Self::Expr(..) => {
-=======
-            Self::Expr(..) | Self::Loop(..) => {
->>>>>>> d3e6b408
                 std::env::current_dir().expect("couldn't get current directory for input base path")
             }
         }
@@ -652,23 +571,14 @@
     }
 }
 
-<<<<<<< HEAD
 /// When generating a package's unique ID, how many hex nibbles of the digest should be used *at most*?
 ///
 /// The largest meaningful value is `40`.
 pub const ID_DIGEST_LEN_MAX: usize = 24;
 
 /// Overwrite a file if and only if the contents have changed.
-fn overwrite_file<P>(path: P, content: &str) -> anyhow::Result<()>
-where
-    P: AsRef<Path>,
-{
-    log::trace!("overwrite_file({:?}, _)", path.as_ref());
-=======
-// Overwrite a file if and only if the contents have changed.
-fn overwrite_file(path: &Path, content: &str) -> MainResult<()> {
-    debug!("overwrite_file({:?}, _)", path);
->>>>>>> d3e6b408
+fn overwrite_file(path: &std::path::Path, content: &str) -> anyhow::Result<()> {
+    log::trace!("overwrite_file({:?}, _)", path);
     let mut existing_content = String::new();
     match fs::File::open(path) {
         Ok(mut file) => {
@@ -686,16 +596,10 @@
         }
     }
 
-<<<<<<< HEAD
     log::trace!(".. files differ");
     let dir = path
-        .as_ref()
         .parent()
         .ok_or_else(|| anyhow::format_err!("The given path should be a file"))?;
-=======
-    debug!(".. files differ");
-    let dir = path.parent().ok_or("The given path should be a file")?;
->>>>>>> d3e6b408
     let mut temp_file = tempfile::NamedTempFile::new_in(dir)?;
     temp_file.write_all(content.as_bytes())?;
     temp_file.flush()?;
