//! Extracting the manifest from a script file.
use std::collections::HashMap;
use std::ffi::OsString;
use std::path::Path;

use anyhow::Context as _;
use regex::Regex;

use crate::templates;
use crate::Input;

static RE_MARGIN: once_cell::sync::Lazy<Regex> =
    once_cell::sync::Lazy::new(|| Regex::new(r"^\s*\*( |$)").unwrap());
static RE_SPACE: once_cell::sync::Lazy<Regex> =
    once_cell::sync::Lazy::new(|| Regex::new(r"^(\s+)").unwrap());
static RE_NESTING: once_cell::sync::Lazy<Regex> =
    once_cell::sync::Lazy::new(|| Regex::new(r"/\*|\*/").unwrap());
static RE_COMMENT: once_cell::sync::Lazy<Regex> =
    once_cell::sync::Lazy::new(|| Regex::new(r"^\s*//(!|/)").unwrap());
static RE_SHEBANG: once_cell::sync::Lazy<Regex> =
    once_cell::sync::Lazy::new(|| Regex::new(r"^#![^\[].*?(\r\n|\n)").unwrap());
static RE_CRATE_COMMENT: once_cell::sync::Lazy<Regex> = once_cell::sync::Lazy::new(|| {
    Regex::new(
        // We need to find the first `/*!` or `//!` that *isn't* preceded by something that would make it apply to anything other than the crate itself.  Because we can't do this accurately, we'll just require that the doc comment is the *first* thing in the file (after the optional shebang).
        r"(?x)(^\s*|^\#![^\[].*?(\r\n|\n))(/\*!|//(!|/))",
    )
    .unwrap()
});

/// Splits input into a complete Cargo manifest and unadultered Rust source.
///
/// Unless we have prelude items to inject, in which case it will be *slightly* adulterated.
pub fn split_input(input: &Input, input_id: &OsString) -> anyhow::Result<(String, String)> {
    fn contains_main_method(line: &str) -> bool {
        let line = line.trim_start();
        line.starts_with("fn main(")
            || line.starts_with("pub fn main(")
            || line.starts_with("async fn main(")
            || line.starts_with("pub async fn main(")
    }

    let template_buf;
    let (part_mani, source, template) = match input {
        Input::File(_, _, content) => {
            let (manifest, source) =
                find_embedded_manifest(content).unwrap_or((Manifest::Toml(""), content));

            let source = if source.lines().any(contains_main_method) {
                source.to_string()
            } else {
                let (content, found_shebang) = strip_shebang(content.as_str());
                // use a newline separator when a shebang is found, and a tab when no shebang is found to preserve original line numbering
                let separator = if found_shebang { "\n" } else { "\t" };
                format!("fn main() -> Result<(), Box<dyn std::error::Error+Sync+Send>> {{\t{{{separator}    {content}    }}\n    Ok(())\n}}")
            };
            (manifest, source, templates::get_template("file")?)
        }
<<<<<<< HEAD
        Input::Expr(content, template) => {
            template_buf = templates::get_template(template.as_deref().unwrap_or("expr"))?;
=======
        Input::Expr(content) => {
            template_buf = templates::get_template("expr")?;
>>>>>>> fb29f09e
            let (manifest, template_src) = find_embedded_manifest(&template_buf)
                .unwrap_or((Manifest::Toml(""), &template_buf));
            (manifest, content.to_string(), template_src.into())
        }
    };

    let mut subs = HashMap::with_capacity(2);

    subs.insert(SCRIPT_BODY_SUB, &source[..]);

    let source = templates::expand(&template, &subs)?;

    log::trace!("part_mani: {:?}", part_mani);
    log::trace!("source: {:?}", source);

    let part_mani = part_mani.into_toml()?;
    log::trace!("part_mani: {:?}", part_mani);

    // It's-a mergin' time!
    let def_mani = default_manifest(input, input_id)?;
    let mani = merge_manifest(def_mani, part_mani)?;

    // Fix up relative paths.
    let mani = fix_manifest_paths(mani, &input.base_path())?;
    log::trace!("mani: {:?}", mani);

    let mani_str = format!("{mani}");
    log::trace!("mani_str: {}", mani_str);

    Ok((mani_str, source))
}

/// Substitution for the script body.
pub const SCRIPT_BODY_SUB: &str = "script";

#[test]
fn test_split_input() {
    let input_id = OsString::from("input_id");
    macro_rules! si {
        ($i:expr) => {
            split_input(&$i, &input_id).ok()
        };
    }

    let f = |c: &str| {
        let dummy_path: std::path::PathBuf = "p".into();
        Input::File("n".into(), dummy_path, c.into())
    };

    macro_rules! r {
        ($m:expr, $r:expr) => {
            Some(($m.into(), $r.into()))
        };
    }

    assert_eq!(
        si!(f(r#"fn main() {}"#)),
        r!(
            r#"[[bin]]
name = "n_input_id"
path = "n.rs"

[package]
edition = "2021"
name = "n"
version = "0.1.0"

[profile.release]
strip = true
"#,
            r#"fn main() {}"#
        )
    );

    // Ensure removed prefix manifests don't work.
    assert_eq!(
        si!(f(r#"
---
fn main() {}
"#)),
        r!(
            r#"[[bin]]
name = "n_input_id"
path = "n.rs"

[package]
edition = "2021"
name = "n"
version = "0.1.0"

[profile.release]
strip = true
"#,
            r#"
---
fn main() {}
"#
        )
    );

    assert_eq!(
        si!(f(r#"[dependencies]
time="0.1.25"
---
fn main() {}
"#)),
        r!(
            r#"[[bin]]
name = "n_input_id"
path = "n.rs"

[package]
edition = "2021"
name = "n"
version = "0.1.0"

[profile.release]
strip = true
"#,
            r#"[dependencies]
time="0.1.25"
---
fn main() {}
"#
        )
    );

    assert_eq!(
        si!(f(r#"
/*!
Here is a manifest:

```cargo
[dependencies]
time = "0.1.25"
```
*/
fn main() {}
"#)),
        r!(
            r#"[[bin]]
name = "n_input_id"
path = "n.rs"

[dependencies]
time = "0.1.25"

[package]
edition = "2021"
name = "n"
version = "0.1.0"

[profile.release]
strip = true
"#,
            r#"
/*!
Here is a manifest:

```cargo
[dependencies]
time = "0.1.25"
```
*/
fn main() {}
"#
        )
    );
}

/// Returns a slice of the input string with the leading shebang, if there is one, omitted.
fn strip_shebang(s: &str) -> (&str, bool) {
    match RE_SHEBANG.find(s) {
        Some(m) => (&s[m.end()..], true),
        None => (s, false),
    }
}

#[test]
fn test_strip_shebang() {
    assert_eq!(
        strip_shebang(
            "\
#!/usr/bin/env rust-script
and the rest
\
        "
        )
        .0,
        "\
and the rest
\
        "
    );
    assert_eq!(
        strip_shebang(
            "\
#![thingy]
and the rest
\
        "
        )
        .0,
        "\
#![thingy]
and the rest
\
        "
    );
}

/// Represents the kind, and content of, an embedded manifest.
#[derive(Debug, Eq, PartialEq)]
enum Manifest<'s> {
    /// The manifest is a valid TOML fragment.
    Toml(&'s str),
    /// The manifest is a valid TOML fragment (owned).
    // TODO: Change to Cow<'s, str>.
    TomlOwned(String),
}

impl<'s> Manifest<'s> {
    pub fn into_toml(self) -> anyhow::Result<toml::value::Table> {
        use self::Manifest::*;
        match self {
            Toml(s) => toml::from_str(s),
            TomlOwned(ref s) => toml::from_str(s),
        }
        .map_err(anyhow::Error::from)
        .context("could not parse embedded manifest")
    }
}

/// Locaates a manifest embedded in Rust source.
///
/// Returns `Some((manifest, source))` if it finds a manifest, `None` otherwise.
fn find_embedded_manifest(s: &str) -> Option<(Manifest, &str)> {
    find_code_block_manifest(s)
}

#[test]
fn test_find_embedded_manifest() {
    use self::Manifest::*;

    let fem = find_embedded_manifest;

    assert_eq!(fem("fn main() {}"), None);

    assert_eq!(
        fem("
fn main() {}
"),
        None
    );

    // Ensure removed prefix manifests don't work.
    assert_eq!(
        fem(r#"
---
fn main() {}
"#),
        None
    );

    assert_eq!(
        fem("[dependencies]
time = \"0.1.25\"
---
fn main() {}
"),
        None
    );

    assert_eq!(
        fem("[dependencies]
time = \"0.1.25\"

fn main() {}
"),
        None
    );

    // Make sure we aren't just grabbing the *last* line.
    assert_eq!(
        fem("[dependencies]
time = \"0.1.25\"

fn main() {
    println!(\"Hi!\");
}
"),
        None
    );

    assert_eq!(
        fem(r#"//! ```Cargo
//! [dependencies]
//! time = "0.1.25"
//! ```
fn main() {}
"#),
        Some((
            TomlOwned(
                r#"[dependencies]
time = "0.1.25"
"#
                .into()
            ),
            r#"//! ```Cargo
//! [dependencies]
//! time = "0.1.25"
//! ```
fn main() {}
"#
        ))
    );

    assert_eq!(
        fem(r#"/*!
[dependencies]
time = "0.1.25"
*/
fn main() {}
"#),
        None
    );

    assert_eq!(
        fem(r#"/*!
```Cargo
[dependencies]
time = "0.1.25"
```
*/
fn main() {}
"#),
        Some((
            TomlOwned(
                r#"[dependencies]
time = "0.1.25"
"#
                .into()
            ),
            r#"/*!
```Cargo
[dependencies]
time = "0.1.25"
```
*/
fn main() {}
"#
        ))
    );

    assert_eq!(
        fem(r#"#!/usr/bin/env rust-script

/*!
```Cargo
[dependencies]
time = "0.1.25"
```
*/
fn main() {}
"#),
        Some((
            TomlOwned(
                r#"[dependencies]
time = "0.1.25"
"#
                .into()
            ),
            r#"#!/usr/bin/env rust-script

/*!
```Cargo
[dependencies]
time = "0.1.25"
```
*/
fn main() {}
"#
        ))
    );

    assert_eq!(
        fem(r#"/*!
 * [dependencies]
 * time = "0.1.25"
 */
fn main() {}
"#),
        None
    );

    assert_eq!(
        fem(r#"/*!
 * ```Cargo
 * [dependencies]
 * time = "0.1.25"
 * ```
 */
fn main() {}
"#),
        Some((
            TomlOwned(
                r#"[dependencies]
time = "0.1.25"
"#
                .into()
            ),
            r#"/*!
 * ```Cargo
 * [dependencies]
 * time = "0.1.25"
 * ```
 */
fn main() {}
"#
        ))
    );
}

/// Locates a "code block manifest" in Rust source.
fn find_code_block_manifest(s: &str) -> Option<(Manifest, &str)> {
    // This has to happen in a few steps.
    //
    // First, we will look for and slice out a contiguous, inner doc comment which must be *the very first thing* in the file.  `#[doc(...)]` attributes *are not supported*.  Multiple single-line comments cannot have any blank lines between them.
    //
    // Then, we need to strip off the actual comment markers from the content.  Including indentation removal, and taking out the (optional) leading line markers for block comments.  *sigh*
    //
    // Then, we need to take the contents of this doc comment and feed it to a Markdown parser.  We are looking for *the first* fenced code block with a language token of `cargo`.  This is extracted and pasted back together into the manifest.
    let rest = strip_shebang(s).0;
    let start = match RE_CRATE_COMMENT.captures(rest) {
        Some(cap) => match cap.get(3) {
            Some(m) => m.start(),
            None => return None,
        },
        None => return None,
    };

    let comment = match extract_comment(&rest[start..]) {
        Ok(s) => s,
        Err(err) => {
            log::error!("error slicing comment: {}", err);
            return None;
        }
    };

    scrape_markdown_manifest(&comment).map(|m| (Manifest::TomlOwned(m), s))
}

/// Extracts the first `Cargo` fenced code block from a chunk of Markdown.
fn scrape_markdown_manifest(content: &str) -> Option<String> {
    use pulldown_cmark::{CodeBlockKind, Event, Options, Parser, Tag};

    // To match librustdoc/html/markdown.rs, opts.
    let exts = Options::ENABLE_TABLES | Options::ENABLE_FOOTNOTES;

    let md = Parser::new_ext(content, exts);

    let mut found = false;
    let mut output = None;

    for item in md {
        match item {
            Event::Start(Tag::CodeBlock(CodeBlockKind::Fenced(ref info)))
                if info.to_lowercase() == "cargo" && output.is_none() =>
            {
                found = true;
            }
            Event::Text(ref text) if found => {
                let s = output.get_or_insert(String::new());
                s.push_str(text);
            }
            Event::End(Tag::CodeBlock(_)) if found => {
                found = false;
            }
            _ => (),
        }
    }

    output
}

#[test]
fn test_scrape_markdown_manifest() {
    macro_rules! smm {
        ($c:expr) => {
            scrape_markdown_manifest($c)
        };
    }

    assert_eq!(
        smm!(
            r#"There is no manifest in this comment.
"#
        ),
        None
    );

    assert_eq!(
        smm!(
            r#"There is no manifest in this comment.

```
This is not a manifest.
```

```rust
println!("Nor is this.");
```

    Or this.
"#
        ),
        None
    );

    assert_eq!(
        smm!(
            r#"This is a manifest:

```cargo
dependencies = { time = "*" }
```
"#
        ),
        Some(
            r#"dependencies = { time = "*" }
"#
            .into()
        )
    );

    assert_eq!(
        smm!(
            r#"This is *not* a manifest:

```
He's lying, I'm *totally* a manifest!
```

This *is*:

```cargo
dependencies = { time = "*" }
```
"#
        ),
        Some(
            r#"dependencies = { time = "*" }
"#
            .into()
        )
    );

    assert_eq!(
        smm!(
            r#"This is a manifest:

```cargo
dependencies = { time = "*" }
```

So is this, but it doesn't count:

```cargo
dependencies = { explode = true }
```
"#
        ),
        Some(
            r#"dependencies = { time = "*" }
"#
            .into()
        )
    );
}

/// Extracts the contents of a Rust doc comment.
fn extract_comment(s: &str) -> anyhow::Result<String> {
    use std::cmp::min;

    fn n_leading_spaces(s: &str, n: usize) -> anyhow::Result<()> {
        if !s.chars().take(n).all(|c| c == ' ') {
            anyhow::bail!("leading {n:?} chars aren't all spaces: {s:?}")
        }
        Ok(())
    }

    fn extract_block(s: &str) -> anyhow::Result<String> {
        // On every line:
        //
        // - update nesting level and detect end-of-comment
        // - if margin is None:
        //     - if there appears to be a margin, set margin.
        // - strip off margin marker
        // - update the leading space counter
        // - strip leading space
        // - append content
        let mut r = String::new();

        let margin_re = &*RE_MARGIN;
        let space_re = &*RE_SPACE;
        let nesting_re = &*RE_NESTING;

        let mut leading_space = None;
        let mut margin = None;
        let mut depth: u32 = 1;

        for line in s.lines() {
            if depth == 0 {
                break;
            }

            // Update nesting and look for end-of-comment.
            let mut end_of_comment = None;

            for (end, marker) in nesting_re.find_iter(line).map(|m| (m.start(), m.as_str())) {
                match (marker, depth) {
                    ("/*", _) => depth += 1,
                    ("*/", 1) => {
                        end_of_comment = Some(end);
                        depth = 0;
                        break;
                    }
                    ("*/", _) => depth -= 1,
                    _ => panic!("got a comment marker other than /* or */"),
                }
            }

            let line = end_of_comment.map(|end| &line[..end]).unwrap_or(line);

            // Detect and strip margin.
            margin = margin.or_else(|| margin_re.find(line).map(|m| m.as_str()));

            let line = if let Some(margin) = margin {
                let end = line
                    .char_indices()
                    .take(margin.len())
                    .map(|(i, c)| i + c.len_utf8())
                    .last()
                    .unwrap_or(0);
                &line[end..]
            } else {
                line
            };

            // Detect and strip leading indentation.
            leading_space = leading_space.or_else(|| space_re.find(line).map(|m| m.end()));

            // Make sure we have only leading spaces.
            //
            // If we see a tab, fall over.  I *would* expand them, but that gets into the question of how *many* spaces to expand them to, and *where* is the tab, because tabs are tab stops and not just N spaces.
            n_leading_spaces(line, leading_space.unwrap_or(0))?;

            let strip_len = min(leading_space.unwrap_or(0), line.len());
            let line = &line[strip_len..];

            // Done.
            r.push_str(line);

            // `lines` removes newlines.  Ideally, it wouldn't do that, but hopefully this shouldn't cause any *real* problems.
            r.push('\n');
        }

        Ok(r)
    }

    fn extract_line(s: &str) -> anyhow::Result<String> {
        let mut r = String::new();

        let comment_re = &*RE_COMMENT;
        let space_re = &*RE_SPACE;

        let mut leading_space = None;

        for line in s.lines() {
            // Strip leading comment marker.
            let content = match comment_re.find(line) {
                Some(m) => &line[m.end()..],
                None => break,
            };

            // Detect and strip leading indentation.
            leading_space = leading_space.or_else(|| {
                space_re
                    .captures(content)
                    .and_then(|c| c.get(1))
                    .map(|m| m.end())
            });

            // Make sure we have only leading spaces.
            //
            // If we see a tab, fall over.  I *would* expand them, but that gets into the question of how *many* spaces to expand them to, and *where* is the tab, because tabs are tab stops and not just N spaces.
            n_leading_spaces(content, leading_space.unwrap_or(0))?;

            let strip_len = min(leading_space.unwrap_or(0), content.len());
            let content = &content[strip_len..];

            // Done.
            r.push_str(content);

            // `lines` removes newlines.  Ideally, it wouldn't do that, but hopefully this shouldn't cause any *real* problems.
            r.push('\n');
        }

        Ok(r)
    }

    if let Some(stripped) = s.strip_prefix("/*!") {
        extract_block(stripped)
    } else if s.starts_with("//!") || s.starts_with("///") {
        extract_line(s)
    } else {
        Err(anyhow::format_err!("no doc comment found"))
    }
}

#[test]
fn test_extract_comment() {
    macro_rules! ec {
        ($s:expr) => {
            extract_comment($s).map_err(|e| e.to_string())
        };
    }

    assert_eq!(ec!(r#"fn main () {}"#), Err("no doc comment found".into()));

    assert_eq!(
        ec!(r#"/*!
Here is a manifest:

```cargo
[dependencies]
time = "*"
```
*/
fn main() {}
"#),
        Ok(r#"
Here is a manifest:

```cargo
[dependencies]
time = "*"
```

"#
        .into())
    );

    assert_eq!(
        ec!(r#"/*!
 * Here is a manifest:
 *
 * ```cargo
 * [dependencies]
 * time = "*"
 * ```
 */
fn main() {}
"#),
        Ok(r#"
Here is a manifest:

```cargo
[dependencies]
time = "*"
```

"#
        .into())
    );

    assert_eq!(
        ec!(r#"//! Here is a manifest:
//!
//! ```cargo
//! [dependencies]
//! time = "*"
//! ```
fn main() {}
"#),
        Ok(r#"Here is a manifest:

```cargo
[dependencies]
time = "*"
```
"#
        .into())
    );
}

/// Generates a default Cargo manifest for the given input.
fn default_manifest(input: &Input, input_id: &OsString) -> anyhow::Result<toml::value::Table> {
    let mani_str = {
        let pkg_name = input.package_name();
        let bin_name = format!("{}_{}", &*pkg_name, input_id.to_str().unwrap());
        let mut subs = HashMap::with_capacity(3);
        subs.insert(MANI_NAME_SUB, &*pkg_name);
        subs.insert(MANI_BIN_NAME_SUB, &*bin_name);
        subs.insert(MANI_FILE_SUB, input.safe_name());
        templates::expand(DEFAULT_MANIFEST, &subs)?
    };
    let table = toml::from_str(&mani_str).expect("default manifest mut always be parseable");
    Ok(table)
}

/// The default manifest used for packages.
pub const DEFAULT_MANIFEST: &str = r##"
[package]
name = "#{name}"
version = "0.1.0"
edition = "2021"

[[bin]]
name = "#{bin_name}"
path = "#{file}.rs"

[profile.release]
strip = true
"##;

/// Substitution for the identifier-safe package name of the script.
pub const MANI_NAME_SUB: &str = "name";

/// Substitution for the identifier-safe bin name of the script.
pub const MANI_BIN_NAME_SUB: &str = "bin_name";

/// Substitution for the filesystem-safe name of the script.
pub const MANI_FILE_SUB: &str = "file";

/// Given two Cargo manifests, merges the second *into* the first.
///
/// Note that the "merge" in this case is relatively simple: only *top-level* tables are actually merged; everything else is just outright replaced.
fn merge_manifest(
    mut into_t: toml::value::Table,
    from_t: toml::value::Table,
) -> anyhow::Result<toml::value::Table> {
    for (k, v) in from_t {
        match v {
            toml::Value::Table(from_t) => {
                // Merge.
                match into_t.entry(k) {
                    toml::map::Entry::Vacant(e) => {
                        e.insert(toml::Value::Table(from_t));
                    }
                    toml::map::Entry::Occupied(e) => {
                        let into_t = as_table_mut(e.into_mut()).ok_or_else(|| {
                            anyhow::format_err!(
                                "cannot merge manifests: cannot merge \
                                table and non-table values"
                            )
                        })?;
                        into_t.extend(from_t);
                    }
                }
            }
            v => {
                // Just replace.
                into_t.insert(k, v);
            }
        }
    }

    return Ok(into_t);

    fn as_table_mut(t: &mut toml::Value) -> Option<&mut toml::value::Table> {
        match t {
            toml::Value::Table(t) => Some(t),
            _ => None,
        }
    }
}

/// Given a Cargo manifest, attempts to rewrite relative file paths to absolute ones, allowing the manifest to be relocated.
fn fix_manifest_paths(mani: toml::value::Table, base: &Path) -> anyhow::Result<toml::value::Table> {
    // Values that need to be rewritten:
    let paths: &[&[&str]] = &[
        &["build-dependencies", "*", "path"],
        &["dependencies", "*", "path"],
        &["dev-dependencies", "*", "path"],
        &["package", "build"],
        &["target", "*", "dependencies", "*", "path"],
    ];

    let mut mani = toml::Value::Table(mani);

    for path in paths {
        iterate_toml_mut_path(&mut mani, path, &mut |v| {
            if let toml::Value::String(s) = v {
                if Path::new(s).is_relative() {
                    let p = base.join(&*s);
                    if let Some(p) = p.to_str() {
                        *s = p.into()
                    }
                }
            }
            Ok(())
        })?
    }

    match mani {
        toml::Value::Table(mani) => Ok(mani),
        _ => unreachable!(),
    }
}

/// Iterates over the specified TOML values via a path specification.
fn iterate_toml_mut_path<F>(
    base: &mut toml::Value,
    path: &[&str],
    on_each: &mut F,
) -> anyhow::Result<()>
where
    F: FnMut(&mut toml::Value) -> anyhow::Result<()>,
{
    if path.is_empty() {
        return on_each(base);
    }

    let cur = path[0];
    let tail = &path[1..];

    if cur == "*" {
        if let toml::Value::Table(tab) = base {
            for (_, v) in tab {
                iterate_toml_mut_path(v, tail, on_each)?;
            }
        }
    } else if let toml::Value::Table(tab) = base {
        if let Some(v) = tab.get_mut(cur) {
            iterate_toml_mut_path(v, tail, on_each)?;
        }
    }

    Ok(())
}<|MERGE_RESOLUTION|>--- conflicted
+++ resolved
@@ -55,13 +55,8 @@
             };
             (manifest, source, templates::get_template("file")?)
         }
-<<<<<<< HEAD
-        Input::Expr(content, template) => {
-            template_buf = templates::get_template(template.as_deref().unwrap_or("expr"))?;
-=======
         Input::Expr(content) => {
             template_buf = templates::get_template("expr")?;
->>>>>>> fb29f09e
             let (manifest, template_src) = find_embedded_manifest(&template_buf)
                 .unwrap_or((Manifest::Toml(""), &template_buf));
             (manifest, content.to_string(), template_src.into())
