[package]
name = "rust-script"
<<<<<<< HEAD
version = "0.22.0"
=======
version = "0.23.0"
edition = "2021"
rust-version = "1.57"
authors = ["Fredrik Fornwall <fredrik@fornwall.net>"]
>>>>>>> 0aa02281
description = "Command-line tool to run Rust \"scripts\" which can make use of crates."
license = "MIT OR Apache-2.0"
repository = "https://github.com/epage/cargo-script-mvs"
homepage = "https://rust-script.org"
documentation = "https://github.com/epage/cargo-script-mvs/blob/main/docs/README.md"
readme = "docs/README.md"
categories = ["command-line-utilities", "development-tools"]
keywords = ["cargo", "script"]
edition = "2018"
rust-version = "1.64.0"  # MSRV
include = [
  "build.rs",
  "src/**/*",
  "Cargo.toml",
  "LICENSE*",
  "README.md",
  "benches/**/*",
  "examples/**/*"
]

[package.metadata.release]
pre-release-replacements = [
  {file="CHANGELOG.md", search="Unreleased", replace="{{version}}", min=1},
  {file="CHANGELOG.md", search="\\.\\.\\.HEAD", replace="...{{tag_name}}", exactly=1},
  {file="CHANGELOG.md", search="ReleaseDate", replace="{{date}}", min=1},
  {file="CHANGELOG.md", search="<!-- next-header -->", replace="<!-- next-header -->\n## [Unreleased] - ReleaseDate\n", exactly=1},
  {file="CHANGELOG.md", search="<!-- next-url -->", replace="<!-- next-url -->\n[Unreleased]: https://github.com/epage/cargo-script-mvs/compare/{{tag_name}}...HEAD", exactly=1},
]

[dependencies]
clap = { version = "4.1.8", features = ["derive"] }
dirs-next = "2"
env_logger = "0.10"
once_cell = "1"
log = "0.4"
pulldown-cmark = "0.9"
regex = "1"
serde = { version = "1", features = ["derive"] }
serde_json = "1"
sha-1 = "0.10"
tempfile = "3"
toml = "0.7"
anyhow = "1.0.69"

[target.'cfg(windows)'.dependencies]
winreg = "0.11"

[target.'cfg(unix)'.dependencies]
atty = "0.2"

[dev-dependencies]
snapbox = { version = "0.4.7", features = ["cmd", "path"] }

[profile.release]
lto = true<|MERGE_RESOLUTION|>--- conflicted
+++ resolved
@@ -1,13 +1,6 @@
 [package]
 name = "rust-script"
-<<<<<<< HEAD
-version = "0.22.0"
-=======
 version = "0.23.0"
-edition = "2021"
-rust-version = "1.57"
-authors = ["Fredrik Fornwall <fredrik@fornwall.net>"]
->>>>>>> 0aa02281
 description = "Command-line tool to run Rust \"scripts\" which can make use of crates."
 license = "MIT OR Apache-2.0"
 repository = "https://github.com/epage/cargo-script-mvs"
@@ -16,7 +9,7 @@
 readme = "docs/README.md"
 categories = ["command-line-utilities", "development-tools"]
 keywords = ["cargo", "script"]
-edition = "2018"
+edition = "2021"
 rust-version = "1.64.0"  # MSRV
 include = [
   "build.rs",
