#![forbid(unsafe_code)]

/// If this is set to `false`, then code that automatically deletes stuff *won't*.
const ALLOW_AUTO_REMOVE: bool = true;

mod dirs;
mod manifest;
mod templates;
mod util;

#[cfg(windows)]
mod file_assoc;

#[cfg(not(windows))]
mod file_assoc {}

use std::ffi::OsString;
use std::fs;
use std::io::{BufWriter, Read, Write};
#[cfg(unix)]
use std::os::unix::process::CommandExt;
use std::path::{Path, PathBuf};
use std::process::Command;

use serde::{Deserialize, Serialize};
use sha1::{Digest, Sha1};

use crate::util::Defer;

#[derive(Debug)]
struct Args {
    script: Option<OsString>,
    script_args: Vec<OsString>,
    features: Vec<String>,

    expr: bool,

    pkg_path: Option<PathBuf>,
    cargo_output: bool,
    clear_cache: bool,
    debug: bool,
    force: bool,
    build_kind: BuildKind,
<<<<<<< HEAD
    template: Option<String>,
    list_templates: bool,
    // This is a String instead of an enum since one can have custom
    // toolchains (ex. a rustc developer will probably have `stage1`):
=======
    // This is a String instead of an
    // enum since one can have custom
    // toolchains (ex. a rustc developer
    // will probably have `stage1`).
>>>>>>> fb29f09e
    toolchain_version: Option<String>,

    #[cfg(windows)]
    install_file_association: bool,
    #[cfg(windows)]
    uninstall_file_association: bool,

    #[allow(dead_code)]
    unstable_flags: Vec<UnstableFlags>,
}

#[derive(Copy, Clone, Debug, PartialEq, Eq, clap::ValueEnum)]
enum UnstableFlags {
    Test,
    Bench,
    ToolchainVersion,
    Expr,
}

#[derive(Copy, Clone, Debug)]
enum BuildKind {
    Normal,
    Test,
    Bench,
}

impl BuildKind {
    fn exec_command(&self) -> &'static str {
        match *self {
            Self::Normal => "run",
            Self::Test => "test",
            Self::Bench => "bench",
        }
    }

    fn from_flags(test: bool, bench: bool) -> Self {
        match (test, bench) {
            (false, false) => Self::Normal,
            (true, false) => Self::Test,
            (false, true) => Self::Bench,
            _ => panic!("got both test and bench"),
        }
    }
}

fn parse_args() -> anyhow::Result<Args> {
    use clap::{Arg, Command};
    let about = r#"Compiles and runs a Rust script"#;

    let app = Command::new(env!("CARGO_PKG_NAME"))
        .version(env!("CARGO_PKG_VERSION"))
        .about(about)
        .arg(
            Arg::new("script")
                .help("Script file or expression to execute")
                .value_parser(clap::value_parser!(OsString))
                .required_unless_present_any(if cfg!(windows) {
<<<<<<< HEAD
                    vec![
                        "clear-cache",
                        "list-templates",
                        "install-file-association",
                        "uninstall-file-association",
                    ]
=======
                    vec!["clear-cache", "install-file-association", "uninstall-file-association"]
>>>>>>> fb29f09e
                } else {
                    vec!["clear-cache"]
                })
                .conflicts_with_all(if cfg!(windows) {
<<<<<<< HEAD
                    vec![
                        "list-templates",
                        "install-file-association",
                        "uninstall-file-association",
                    ]
                } else {
                    vec!["list-templates"]
=======
                    &["install-file-association", "uninstall-file-association"]
                } else {
                    &[]
>>>>>>> fb29f09e
                })
                .num_args(1..)
                .trailing_var_arg(true),
        )
        .arg(
            Arg::new("expr")
                .help("Execute <script> as a literal expression and display the result (unstable)")
                .long("expr")
                .short('e')
                .action(clap::ArgAction::SetTrue)
                .requires("script"),
        )
        // Options that impact the script being executed.
        .arg(
            Arg::new("cargo-output")
                .help("Show output from cargo when building")
                .short('o')
                .long("cargo-output")
                .action(clap::ArgAction::SetTrue)
                .requires("script"),
        )
        // Set the default debug variable to false
        .arg(
            Arg::new("release")
                .help("Build a release executable, an optimised one")
                .short('r')
                .long("release")
                .action(clap::ArgAction::SetTrue)
                .conflicts_with_all(["bench"]),
        )
        .arg(
            Arg::new("features")
                .help("Cargo features to pass when building and running")
                .short('F')
                .long("features")
                .action(clap::ArgAction::Append),
        )
        // Options that change how rust-script itself behaves, and don't alter what the script will do.
        .arg(
            Arg::new("clear-cache")
                .help("Clears out the script cache")
                .long("clear-cache")
                .action(clap::ArgAction::SetTrue),
        )
        .arg(
            Arg::new("force")
                .help("Force the script to be rebuilt")
                .long("force")
                .action(clap::ArgAction::SetTrue)
                .requires("script"),
        )
        .arg(
            Arg::new("pkg_path")
                .help("Specify where to place the generated Cargo package")
                .long("pkg-path")
                .value_parser(clap::value_parser!(PathBuf))
                .requires("script")
                .conflicts_with_all(["clear-cache", "force"]),
        )
        .arg(
            Arg::new("test")
                .help("Compile and run tests (unstable)")
                .long("test")
                .action(clap::ArgAction::SetTrue)
                .conflicts_with_all(["bench", "force"]),
        )
        .arg(
            Arg::new("bench")
                .help("Compile and run benchmarks. Requires a nightly toolchain (unstable)")
                .long("bench")
<<<<<<< HEAD
                .action(clap::ArgAction::SetTrue)
                .conflicts_with_all(["test", "force"]),
        )
        .arg(
            Arg::new("template")
                .help("Specify a template to use for expression scripts")
                .long("template")
                .short('t')
                .requires("expr"),
        )
        .arg(
            Arg::new("toolchain-version")
                .help("Build the script using the given toolchain version (unstable)")
=======
                .conflicts_with_all(&["test", "debug", "force"])
            )
            .arg(Arg::new("toolchain-version")
                .help("Build the script using the given toolchain version.")
>>>>>>> fb29f09e
                .long("toolchain-version")
                // "channel"
                .short('c')
                // FIXME: remove if benchmarking is stabilized
<<<<<<< HEAD
                .conflicts_with("bench"),
        )
        .arg(
            Arg::new("list-templates")
                .help("List the available templates")
                .long("list-templates")
                .action(clap::ArgAction::SetTrue),
        )
        .arg(
            Arg::new("unstable_flags")
                .help("Unstable (nightly-only) flags")
                .short('Z')
                .value_name("FLAG")
                .global(true)
                .value_parser(clap::value_parser!(UnstableFlags))
                .action(clap::ArgAction::Append),
        );
=======
                .conflicts_with("bench")
            );
>>>>>>> fb29f09e

    #[cfg(windows)]
    let app = app
        .arg(
            Arg::new("install-file-association")
                .help("Install a file association so that rust-script executes .ers files")
                .long("install-file-association")
                .action(clap::ArgAction::SetTrue),
        )
        .arg(
            Arg::new("uninstall-file-association")
                .help("Uninstall the file association that makes rust-script execute .ers files")
                .long("uninstall-file-association")
                .action(clap::ArgAction::SetTrue),
        )
        .group(
            clap::ArgGroup::new("file-association")
                .args(&["install-file-association", "uninstall-file-association"]),
        );

    let m = app.get_matches();

    let unstable_flags = m
        .get_many::<UnstableFlags>("unstable_flags")
        .unwrap_or_default()
        .copied()
        .collect::<Vec<_>>();

    let script_and_args = m
        .get_many::<OsString>("script")
        .map(|o| o.map(|s| s.to_owned()));
    let script;
    let script_args: Vec<OsString>;
    if let Some(mut script_and_args) = script_and_args {
        script = script_and_args.next();
        script_args = script_and_args.collect();
    } else {
        script = None;
        script_args = Vec::new();
    }

    let build_kind = BuildKind::from_flags(
        *m.get_one::<bool>("test").expect("defaulted"),
        *m.get_one::<bool>("bench").expect("defaulted"),
    );
    match build_kind {
        BuildKind::Normal => {}
        BuildKind::Test => {
            if !unstable_flags.contains(&UnstableFlags::Test) {
                anyhow::bail!(
                    "`--test` is unstable and requires `-Z test` (epage/cargo-script-mvs#29)."
                )
            }
        }
        BuildKind::Bench => {
            if !unstable_flags.contains(&UnstableFlags::Bench) {
                anyhow::bail!(
                    "`--bench` is unstable and requires `-Z bench` (epage/cargo-script-mvs#68)."
                )
            }
        }
    }

    let toolchain_version = m.get_one::<String>("toolchain-version").map(Into::into);
    if let Some(toolchain_version) = &toolchain_version {
        if !unstable_flags.contains(&UnstableFlags::ToolchainVersion) {
            anyhow::bail!("`--toolchain-version={toolchain_version}` is unstable and requires `-Z toolchain-version` (epage/cargo-script-mvs#36).")
        }
    }

    let expr = *m.get_one::<bool>("expr").expect("defaulted");
    if expr && !unstable_flags.contains(&UnstableFlags::Expr) {
        anyhow::bail!("`--expr` is unstable and requires `-Z expr` (epage/cargo-script-mvs#72).")
    }

    Ok(Args {
        script,
        script_args,
<<<<<<< HEAD
        features: m
            .get_many::<String>("features")
            .unwrap_or_default()
            .map(|s| s.to_owned())
            .collect(),

        expr,

        pkg_path: m.get_one::<PathBuf>("pkg_path").map(Into::into),
        cargo_output: *m.get_one::<bool>("cargo-output").expect("defaulted"),
        clear_cache: *m.get_one::<bool>("clear-cache").expect("defaulted"),
        debug: !m.get_flag("release"),
        force: *m.get_one::<bool>("force").expect("defaulted"),
        build_kind,
        template: m.get_one::<String>("template").map(Into::into),
        list_templates: *m.get_one::<bool>("list-templates").expect("defaulted"),
        toolchain_version,
=======
        features: m.value_of("features").map(Into::into),

        expr: m.is_present("expr"),
        loop_: m.is_present("loop"),
        count: m.is_present("count"),

        pkg_path: m.value_of("pkg_path").map(Into::into),
        gen_pkg_only: m.is_present("gen_pkg_only"),
        cargo_output: m.is_present("cargo-output"),
        clear_cache: m.is_present("clear-cache"),
        debug: m.is_present("debug"),
        dep: owned_vec_string(m.values_of("dep")),
        extern_: owned_vec_string(m.values_of("extern")),
        force: m.is_present("force"),
        unstable_features: owned_vec_string(m.values_of("unstable_features")),
        build_kind: BuildKind::from_flags(m.is_present("test"), m.is_present("bench")),
        toolchain_version: m.value_of("toolchain-version").map(Into::into),
>>>>>>> fb29f09e
        #[cfg(windows)]
        install_file_association: *m
            .get_one::<bool>("install-file-association")
            .expect("defaulted"),
        #[cfg(windows)]
        uninstall_file_association: *m
            .get_one::<bool>("uninstall-file-association")
            .expect("defaulted"),
        unstable_flags,
    })
}

fn main() {
    env_logger::init();

    match try_main() {
        Ok(code) => {
            std::process::exit(code);
        }
        Err(ref err) => {
            let stderr = &mut std::io::stderr();
            let _ = writeln!(stderr, "error: {err}");
            std::process::exit(1);
        }
    }
}

fn try_main() -> anyhow::Result<i32> {
    let args = parse_args()?;
    log::trace!("Arguments: {:?}", args);

    #[cfg(windows)]
    {
        if args.install_file_association {
            file_assoc::install_file_association()?;
            return Ok(0);
        } else if args.uninstall_file_association {
            file_assoc::uninstall_file_association()?;
            return Ok(0);
        }
    }

    if args.clear_cache {
        clean_cache()?;
        if args.script.is_none() {
            println!("rust-script cache cleared.");
            return Ok(0);
        }
    }

    // Take the arguments and work out what our input is going to be.
    // Primarily, this gives us the content, a user-friendly name, and a cache-friendly ID.
    // These three are just storage for the borrows we'll actually use.
    let script_name: String;
    let script_path: PathBuf;

    let input = match (args.script.clone().unwrap(), args.expr) {
        (script, false) => {
            let (path, mut file) = find_script(&script).ok_or_else(|| {
                anyhow::format_err!("could not find script: {}", script.to_string_lossy())
            })?;

            script_name = path
                .file_stem()
                .map(|os| os.to_string_lossy().into_owned())
                .unwrap_or_else(|| "unknown".into());

            let mut body = String::new();
            file.read_to_string(&mut body)?;

            script_path = std::env::current_dir()?.join(path);

<<<<<<< HEAD
            Input::File(script_name, script_path, body)
=======
            Input::File(&script_name, &script_path, &content, mtime)
        }
        (expr, true, false) => {
            content = expr;
            Input::Expr(&content)
        }
        (loop_, false, true) => {
            content = loop_;
            Input::Loop(&content, args.count)
>>>>>>> fb29f09e
        }
        (expr, true) => {
            let expr = expr
                .to_str()
                .ok_or_else(|| {
                    anyhow::format_err!("expr must be UTF-8, got {}", expr.to_string_lossy())
                })?
                .to_owned();
            Input::Expr(expr, args.template.clone())
        }
    };
    log::trace!("input: {:?}", input);

    // Setup environment variables early so it's available at compilation time of scripts,
    // to allow e.g. include!(concat!(env!("RUST_SCRIPT_BASE_PATH"), "/script-module.rs"));
    std::env::set_var(
        "RUST_SCRIPT_PATH",
        input.path().unwrap_or_else(|| Path::new("")),
    );
    std::env::set_var("RUST_SCRIPT_SAFE_NAME", input.safe_name());
    std::env::set_var("RUST_SCRIPT_PKG_NAME", input.package_name());
    std::env::set_var("RUST_SCRIPT_BASE_PATH", input.base_path());

    let action = decide_action_for(&input, &args)?;
    log::trace!("action: {:?}", action);

    gen_pkg_and_compile(&input, &action)?;

    // Once we're done, clean out old packages from the cache.
    // There's no point if we've already done a full clear, though.
    let _defer_clear = {
        // To get around partially moved args problems.
        let cc = args.clear_cache;
        Defer::<_, anyhow::Error>::new(move || {
            if !cc {
                gc_cache(MAX_CACHE_AGE)?;
            }
            Ok(())
        })
    };

    let run_quietly = !action.cargo_output;
    let mut cmd = action.cargo(action.build_kind, &args.script_args, run_quietly)?;

    #[cfg(unix)]
    {
        let err = cmd.exec();
        Err(err.into())
    }
    #[cfg(not(unix))]
    {
        let exit_code = cmd.status().map(|st| st.code().unwrap_or(1))?;
        Ok(exit_code)
    }
}

/// How old can stuff in the cache be before we automatically clear it out?
pub const MAX_CACHE_AGE: std::time::Duration = std::time::Duration::from_secs(7 * 24 * 60 * 60);

/// Empty the cache
fn clean_cache() -> anyhow::Result<()> {
    log::info!("cleaning cache");

    let cache_dir = dirs::binary_cache_path()?;
    if ALLOW_AUTO_REMOVE && cache_dir.exists() {
        if let Err(err) = fs::remove_dir_all(&cache_dir) {
            log::error!("failed to remove binary cache {:?}: {}", cache_dir, err);
        }
    }
    Ok(())
}

/// Clear old entries
///
/// Looks for all folders whose metadata says they were created at least `max_age` in the past and
/// kills them dead.
fn gc_cache(max_age: std::time::Duration) -> anyhow::Result<()> {
    log::info!("cleaning cache with max_age: {:?}", max_age);

    let cutoff = std::time::SystemTime::now() - max_age;
    log::trace!("cutoff:     {:>20?} ms", cutoff);

    let cache_dir = dirs::generated_projects_cache_path()?;
    if cache_dir.exists() {
        for child in fs::read_dir(cache_dir)? {
            let child = child?;
            let path = child.path();
            if path.is_file() {
                continue;
            }

            log::trace!("checking: {:?}", path);

            let remove_dir = || {
                // Ok, so *why* aren't we using `modified in the package metadata?
                // The point of *that* is to track what we know about the input.
                // The problem here is that `--expr` and `--loop` don't *have*
                // modification times; they just *are*.
                // Now, `PackageMetadata` *could* be modified to store, say, the
                // moment in time the input was compiled, but then we couldn't use
                // that field for metadata matching when decided whether or not a
                // *file* input should be recompiled.
                // So, instead, we're just going to go by the timestamp on the
                // metadata file *itself*.
                let meta_mtime = {
                    let meta_path = get_pkg_metadata_path(&path);
                    let meta_file = match fs::File::open(meta_path) {
                        Ok(file) => file,
                        Err(..) => {
                            log::trace!("couldn't open metadata for {:?}", path);
                            return true;
                        }
                    };
                    meta_file.metadata().and_then(|m| m.modified()).ok()
                };
                log::trace!("meta_mtime: {:>20?} ms", meta_mtime);

                if let Some(meta_mtime) = meta_mtime {
                    meta_mtime <= cutoff
                } else {
                    true
                }
            };

            if remove_dir() {
                log::debug!("removing {:?}", path);
                if ALLOW_AUTO_REMOVE {
                    if let Err(err) = fs::remove_dir_all(&path) {
                        log::error!("failed to remove {:?} from cache: {}", path, err);
                    }
                } else {
                    log::debug!("(suppressed remove)");
                }
            }
        }
    }

    log::trace!("done cleaning cache.");
    Ok(())
}

/// Generate and compile a package from the input.
///
/// Why take `PackageMetadata`?  To ensure that any information we need to depend on for compilation *first* passes through `decide_action_for` *and* is less likely to not be serialised with the rest of the metadata.
fn gen_pkg_and_compile(input: &Input, action: &InputAction) -> anyhow::Result<()> {
    let pkg_path = &action.pkg_path;
    let meta = &action.metadata;
    let old_meta = action.old_metadata.as_ref();

    let mani_str = &action.manifest;
    let script_str = &action.script;

    log::trace!("creating pkg dir...");
    fs::create_dir_all(pkg_path)?;
    let cleanup_dir: Defer<_, anyhow::Error> = Defer::new(|| {
        // DO NOT try deleting ANYTHING if we're not cleaning up inside our own cache.  We *DO NOT* want to risk killing user files.
        if action.using_cache {
            log::debug!("cleaning up cache directory {}", pkg_path.display());
            if ALLOW_AUTO_REMOVE {
                fs::remove_dir_all(pkg_path)?;
            } else {
                log::debug!("(suppressed remove)");
            }
        }
        Ok(())
    });

    let mut meta = meta.clone();

    log::trace!("generating Cargo package...");
    let mani_path = action.manifest_path();
    let mani_hash = old_meta.map(|m| &*m.manifest_hash);
    match overwrite_file(mani_path, mani_str, mani_hash)? {
        FileOverwrite::Same => (),
        FileOverwrite::Changed { new_hash } => {
            meta.manifest_hash = new_hash;
        }
    }

    {
        let script_path = pkg_path.join(format!("{}.rs", input.safe_name()));
        // There are times (particularly involving shared target dirs) where we can't rely
        // on Cargo to correctly detect invalidated builds. As such, if we've been told to
        // *force* a recompile, we'll deliberately force the script to be overwritten,
        // which will invalidate the timestamp, which will lead to a recompile.
        let script_hash = if action.force_compile {
            log::debug!("told to force compile, ignoring script hash");
            None
        } else {
            old_meta.map(|m| &*m.script_hash)
        };
        match overwrite_file(script_path, script_str, script_hash)? {
            FileOverwrite::Same => (),
            FileOverwrite::Changed { new_hash } => {
                meta.script_hash = new_hash;
            }
        }
    }

    let meta = meta;

    // Write out metadata *now*.  Remember that we check the timestamp on the metadata, *not* on the executable.
    if action.emit_metadata {
        log::trace!("emitting metadata...");
        write_pkg_metadata(pkg_path, &meta)?;
    }

    log::trace!("disarming pkg dir cleanup...");
    cleanup_dir.disarm();

    Ok(())
}

/// This represents what to do with the input provided by the user.
#[derive(Debug)]
struct InputAction {
    /// Always show cargo output?
    cargo_output: bool,

    /// Force Cargo to do a recompile, even if it thinks it doesn't have to.
    ///
    /// `compile` must be `true` for this to have any effect.
    force_compile: bool,

    /// Emit a metadata file?
    emit_metadata: bool,

    /// Directory where the package should live.
    pkg_path: PathBuf,

    /// Is the package directory in the cache?
    ///
    /// Currently, this can be inferred from `emit_metadata`, but there's no *intrinsic* reason they should be tied together.
    using_cache: bool,

    /// Which toolchain the script should be built with.
    ///
    /// `None` indicates that the script should be built with a stable toolchain.
    toolchain_version: Option<String>,

    /// The package metadata structure for the current invocation.
    metadata: PackageMetadata,

    /// The package metadata structure for the *previous* invocation, if it exists.
    old_metadata: Option<PackageMetadata>,

    /// The package manifest contents.
    manifest: String,

    /// The script source.
    script: String,

    /// Did the user ask to run tests or benchmarks?
    build_kind: BuildKind,
}

impl InputAction {
    fn manifest_path(&self) -> PathBuf {
        self.pkg_path.join("Cargo.toml")
    }

    fn cargo(
        &self,
        build_kind: BuildKind,
        script_args: &[OsString],
        run_quietly: bool,
    ) -> anyhow::Result<Command> {
        cargo(
            build_kind,
            &self.manifest_path().to_string_lossy(),
            self.toolchain_version.as_deref(),
            &self.metadata,
            script_args,
            run_quietly,
        )
    }
}

/// The metadata here serves two purposes:
///
/// 1. It records everything necessary for compilation and execution of a package.
/// 2. It records everything that must be exactly the same in order for a cached executable to still be valid, in addition to the content hash.
#[derive(Clone, Debug, Serialize, Deserialize)]
struct PackageMetadata {
    /// Path to the script file.
    path: Option<String>,

    /// Was the script compiled in debug mode?
    debug: bool,

    /// Cargo features
    features: Option<String>,

    /// Hash of the generated `Cargo.toml` file.
    manifest_hash: String,

    /// Hash of the generated source file.
    script_hash: String,
}

/// For the given input, this constructs the package metadata and checks the cache to see what should be done.
fn decide_action_for(input: &Input, args: &Args) -> anyhow::Result<InputAction> {
    let input_id = input.compute_id();
    log::trace!("id: {:?}", input_id);

    let (pkg_path, using_cache) = args
        .pkg_path
        .as_ref()
        .map(|p| (p.into(), false))
        .unwrap_or_else(|| {
            // This can't fail.  Seriously, we're *fucked* if we can't work this out.
            let cache_path = dirs::generated_projects_cache_path().unwrap();
            (cache_path.join(&input_id), true)
        });
    log::trace!("pkg_path: {}", pkg_path.display());
    log::trace!("using_cache: {}", using_cache);

    let (mani_str, script_str) = manifest::split_input(input, &input_id)?;

    // Forcibly override some flags based on build kind.
    let (debug, force) = match args.build_kind {
        BuildKind::Normal => (args.debug, args.force),
        BuildKind::Test => (true, false),
        BuildKind::Bench => (false, false),
    };

    let input_meta = {
        let path = match input {
            Input::File(_, path, _) => Some(path.to_string_lossy().into_owned()),
            _ => None,
        };
        let features = if args.features.is_empty() {
            None
        } else {
            Some(args.features.join(" "))
        };
        PackageMetadata {
            path,
            debug,
            features,
            manifest_hash: hash_str(&mani_str),
            script_hash: hash_str(&script_str),
        }
    };
    log::trace!("input_meta: {:?}", input_meta);

    let toolchain_version = args
        .toolchain_version
        .clone()
        .or_else(|| match args.build_kind {
            BuildKind::Bench => Some("nightly".into()),
            _ => None,
        });

    let mut action = InputAction {
        cargo_output: args.cargo_output,
        force_compile: force,
        emit_metadata: true,
        pkg_path,
        using_cache,
        toolchain_version,
        metadata: input_meta,
        old_metadata: None,
        manifest: mani_str,
        script: script_str,
        build_kind: args.build_kind,
    };

    macro_rules! bail {
        ($($name:ident: $value:expr),*) => {
            return Ok(InputAction {
                $($name: $value,)*
                ..action
            })
        }
    }

    // If we're not doing a regular build, stop.
    match action.build_kind {
        BuildKind::Normal => (),
        BuildKind::Test | BuildKind::Bench => {
            log::debug!("not recompiling because: user asked for test/bench");
            bail!(force_compile: false)
        }
    }

    action.old_metadata = match get_pkg_metadata(&action.pkg_path) {
        Ok(meta) => Some(meta),
        Err(err) => {
            log::debug!(
                "recompiling since failed to load metadata: {}",
                err.to_string()
            );
            None
        }
    };

    Ok(action)
}

/// Load the package metadata, given the path to the package's cache folder.
fn get_pkg_metadata<P>(pkg_path: P) -> anyhow::Result<PackageMetadata>
where
    P: AsRef<Path>,
{
    let meta_path = get_pkg_metadata_path(pkg_path);
    log::trace!("meta_path: {:?}", meta_path);
    let mut meta_file = fs::File::open(&meta_path)?;

    let meta_str = {
        let mut s = String::new();
        meta_file.read_to_string(&mut s).unwrap();
        s
    };
    let meta: PackageMetadata = serde_json::from_str(&meta_str)?;

    Ok(meta)
}

/// Work out the path to a package's metadata file.
fn get_pkg_metadata_path<P>(pkg_path: P) -> PathBuf
where
    P: AsRef<Path>,
{
    pkg_path.as_ref().join("metadata.json")
}

/// Save the package metadata, given the path to the package's cache folder.
fn write_pkg_metadata<P>(pkg_path: P, meta: &PackageMetadata) -> anyhow::Result<()>
where
    P: AsRef<Path>,
{
    let meta_path = get_pkg_metadata_path(&pkg_path);
    log::trace!("meta_path: {:?}", meta_path);
    let mut temp_file = tempfile::NamedTempFile::new_in(&pkg_path)?;
    serde_json::to_writer(BufWriter::new(&temp_file), meta)?;
    temp_file.flush()?;
    temp_file.persist(&meta_path)?;
    Ok(())
}

/// Attempts to locate the script specified by the given path.
fn find_script<P>(path: P) -> Option<(PathBuf, fs::File)>
where
    P: AsRef<Path>,
{
    let path = path.as_ref();

    if let Ok(file) = fs::File::open(path) {
        return Some((path.into(), file));
    }

    if path.extension().is_none() {
        for ext in ["ers", "rs"] {
            let path = path.with_extension(ext);
            if let Ok(file) = fs::File::open(&path) {
                return Some((path, file));
            }
        }
    }

    None
}

/// Represents an input source for a script.
#[derive(Clone, Debug)]
<<<<<<< HEAD
pub enum Input {
    /// The input is a script file.
    ///
    /// The tuple members are: the name, absolute path, script contents, last modified time.
    File(String, PathBuf, String),

    /// The input is an expression.
    ///
    /// The tuple member is: the script contents, and the template (if any).
    Expr(String, Option<String>),
=======
pub enum Input<'a> {
    /**
    The input is a script file.

    The tuple members are: the name, absolute path, script contents, last modified time.
    */
    File(&'a str, &'a Path, &'a str, u128),

    /**
    The input is an expression.

    The tuple member is: the script contents.
    */
    Expr(&'a str),

    /**
    The input is a loop expression.

    The tuple member is: the script contents, whether the `--count` flag was given.
    */
    Loop(&'a str, bool),
>>>>>>> fb29f09e
}

impl Input {
    /// Return the path to the script, if it has one.
    pub fn path(&self) -> Option<&Path> {
        match self {
            Self::File(_, path, _) => Some(path.as_path()),
            Self::Expr(..) => None,
        }
    }

    /// Return the "safe name" for the input.  This should be filename-safe.
    ///
    /// Currently, nothing is done to ensure this, other than hoping *really hard* that we don't get fed some excessively bizarre input filename.
    pub fn safe_name(&self) -> &str {
        match self {
            Self::File(name, _, _) => name,
            Self::Expr(..) => "expr",
        }
    }

    /// Return the package name for the input.  This should be a valid Rust identifier.
    pub fn package_name(&self) -> String {
        let name = self.safe_name();
        let mut r = String::with_capacity(name.len());

        for (i, c) in name.chars().enumerate() {
            match (i, c) {
                (0, '0'..='9') => {
                    r.push('_');
                    r.push(c);
                }
                (_, '0'..='9') | (_, 'a'..='z') | (_, '_') | (_, '-') => {
                    r.push(c);
                }
                (_, 'A'..='Z') => {
                    // Convert uppercase characters to lowercase to avoid `non_snake_case` warnings.
                    r.push(c.to_ascii_lowercase());
                }
                (_, _) => {
                    r.push('_');
                }
            }
        }

        r
    }

    /// Base directory for resolving relative paths.
    pub fn base_path(&self) -> PathBuf {
        match self {
            Self::File(_, path, _) => path
                .parent()
                .expect("couldn't get parent directory for file input base path")
                .into(),
            Self::Expr(..) => {
                std::env::current_dir().expect("couldn't get current directory for input base path")
            }
        }
    }

    // Compute the package ID for the input.
    // This is used as the name of the cache folder into which the Cargo package
    // will be generated.
    pub fn compute_id(&self) -> OsString {
        match self {
            Self::File(_, path, _) => {
                let mut hasher = Sha1::new();

                // Hash the path to the script.
                hasher.update(&*path.to_string_lossy());
                let mut digest = format!("{:x}", hasher.finalize());
                digest.truncate(ID_DIGEST_LEN_MAX);

                let mut id = OsString::new();
                id.push(&*digest);
                id
            }
<<<<<<< HEAD
            Self::Expr(content, template) => {
                let mut hasher = Sha1::new();

                hasher.update("template:");
                hasher.update(template.as_deref().unwrap_or(""));
                hasher.update(";");

=======
            Expr(content) => {
                let mut hasher = hash_deps();

>>>>>>> fb29f09e
                hasher.update(content);
                let mut digest = format!("{:x}", hasher.finalize());
                digest.truncate(ID_DIGEST_LEN_MAX);

                let mut id = OsString::new();
                id.push(&*digest);
                id
            }
        }
    }
}

/// When generating a package's unique ID, how many hex nibbles of the digest should be used *at most*?
///
/// The largest meaningful value is `40`.
pub const ID_DIGEST_LEN_MAX: usize = 24;

/// Shorthand for hashing a string.
fn hash_str(s: &str) -> String {
    let mut hasher = Sha1::new();
    hasher.update(s);
    format!("{:x}", hasher.finalize())
}

enum FileOverwrite {
    Same,
    Changed { new_hash: String },
}

/// Overwrite a file if and only if the contents have changed.
fn overwrite_file<P>(path: P, content: &str, hash: Option<&str>) -> anyhow::Result<FileOverwrite>
where
    P: AsRef<Path>,
{
    log::trace!("overwrite_file({:?}, _, {:?})", path.as_ref(), hash);
    let new_hash = hash_str(content);
    if Some(&*new_hash) == hash {
        log::trace!(".. hashes match");
        return Ok(FileOverwrite::Same);
    }

    log::trace!(".. hashes differ; new_hash: {:?}", new_hash);
    let dir = path
        .as_ref()
        .parent()
        .ok_or_else(|| anyhow::format_err!("The given path should be a file"))?;
    let mut temp_file = tempfile::NamedTempFile::new_in(dir)?;
    temp_file.write_all(content.as_bytes())?;
    temp_file.flush()?;
    temp_file.persist(path)?;
    Ok(FileOverwrite::Changed { new_hash })
}

/// Constructs a Cargo command that runs on the script package.
fn cargo(
    build_kind: BuildKind,
    manifest: &str,
    toolchain_version: Option<&str>,
    meta: &PackageMetadata,
    script_args: &[OsString],
    run_quietly: bool,
) -> anyhow::Result<Command> {
    // Always specify a toolchain to avoid being affected by rust-version(.toml) files:
    let toolchain_version = toolchain_version.unwrap_or("stable");

    let mut cmd = if std::env::var_os("RUSTUP_TOOLCHAIN").is_some() {
        // Running inside rustup which can't always call into rustup proxies, so explicitly call
        // rustup
        let mut cmd = Command::new("rustup");
        cmd.args(["run", toolchain_version, "cargo"]);
        cmd
    } else {
        let mut cmd = Command::new("cargo");
        cmd.arg(format!("+{toolchain_version}"));
        cmd
    };

    // Set tracing on if not set
    if std::env::var_os("RUST_BACKTRACE").is_none() {
        cmd.env("RUST_BACKTRACE", "1");
        log::trace!("setting RUST_BACKTRACE=1 for this cargo run");
    }

    cmd.arg(build_kind.exec_command());

    if matches!(build_kind, BuildKind::Normal) && run_quietly {
        cmd.arg("-q");
    }

    cmd.arg("--manifest-path").arg(manifest);

    if force_cargo_color() {
        cmd.arg("--color").arg("always");
    }

    let cargo_target_dir = format!("{}", dirs::binary_cache_path()?.display(),);
    cmd.arg("--target-dir");
    cmd.arg(cargo_target_dir);

    // Block `--release` on `bench`.
    if !meta.debug && !matches!(build_kind, BuildKind::Bench) {
        cmd.arg("--release");
    }

    if let Some(ref features) = meta.features {
        cmd.arg("--features").arg(features);
    }

    if matches!(build_kind, BuildKind::Normal) && !script_args.is_empty() {
        cmd.arg("--");
        cmd.args(script_args.iter());
    }

    Ok(cmd)
}

/// Returns `true` if `rust-script` should force Cargo to use coloured output.
///
/// This depends on whether `rust-script`'s STDERR is connected to a TTY or not.
pub fn force_cargo_color() -> bool {
    #[cfg(unix)]
    {
        atty::is(atty::Stream::Stderr)
    }
    #[cfg(windows)]
    {
        false
    }
}

#[test]
fn test_package_name() {
    let input = Input::File("Script".into(), Path::new("path").into(), "script".into());
    assert_eq!("script", input.package_name());
    let input = Input::File("1Script".into(), Path::new("path").into(), "script".into());
    assert_eq!("_1script", input.package_name());
}<|MERGE_RESOLUTION|>--- conflicted
+++ resolved
@@ -41,17 +41,8 @@
     debug: bool,
     force: bool,
     build_kind: BuildKind,
-<<<<<<< HEAD
-    template: Option<String>,
-    list_templates: bool,
     // This is a String instead of an enum since one can have custom
     // toolchains (ex. a rustc developer will probably have `stage1`):
-=======
-    // This is a String instead of an
-    // enum since one can have custom
-    // toolchains (ex. a rustc developer
-    // will probably have `stage1`).
->>>>>>> fb29f09e
     toolchain_version: Option<String>,
 
     #[cfg(windows)]
@@ -109,33 +100,18 @@
                 .help("Script file or expression to execute")
                 .value_parser(clap::value_parser!(OsString))
                 .required_unless_present_any(if cfg!(windows) {
-<<<<<<< HEAD
                     vec![
                         "clear-cache",
-                        "list-templates",
                         "install-file-association",
                         "uninstall-file-association",
                     ]
-=======
-                    vec!["clear-cache", "install-file-association", "uninstall-file-association"]
->>>>>>> fb29f09e
                 } else {
                     vec!["clear-cache"]
                 })
                 .conflicts_with_all(if cfg!(windows) {
-<<<<<<< HEAD
-                    vec![
-                        "list-templates",
-                        "install-file-association",
-                        "uninstall-file-association",
-                    ]
+                    vec!["install-file-association", "uninstall-file-association"]
                 } else {
-                    vec!["list-templates"]
-=======
-                    &["install-file-association", "uninstall-file-association"]
-                } else {
-                    &[]
->>>>>>> fb29f09e
+                    vec![]
                 })
                 .num_args(1..)
                 .trailing_var_arg(true),
@@ -206,38 +182,17 @@
             Arg::new("bench")
                 .help("Compile and run benchmarks. Requires a nightly toolchain (unstable)")
                 .long("bench")
-<<<<<<< HEAD
                 .action(clap::ArgAction::SetTrue)
                 .conflicts_with_all(["test", "force"]),
         )
         .arg(
-            Arg::new("template")
-                .help("Specify a template to use for expression scripts")
-                .long("template")
-                .short('t')
-                .requires("expr"),
-        )
-        .arg(
             Arg::new("toolchain-version")
                 .help("Build the script using the given toolchain version (unstable)")
-=======
-                .conflicts_with_all(&["test", "debug", "force"])
-            )
-            .arg(Arg::new("toolchain-version")
-                .help("Build the script using the given toolchain version.")
->>>>>>> fb29f09e
                 .long("toolchain-version")
                 // "channel"
                 .short('c')
                 // FIXME: remove if benchmarking is stabilized
-<<<<<<< HEAD
                 .conflicts_with("bench"),
-        )
-        .arg(
-            Arg::new("list-templates")
-                .help("List the available templates")
-                .long("list-templates")
-                .action(clap::ArgAction::SetTrue),
         )
         .arg(
             Arg::new("unstable_flags")
@@ -248,10 +203,6 @@
                 .value_parser(clap::value_parser!(UnstableFlags))
                 .action(clap::ArgAction::Append),
         );
-=======
-                .conflicts_with("bench")
-            );
->>>>>>> fb29f09e
 
     #[cfg(windows)]
     let app = app
@@ -330,7 +281,6 @@
     Ok(Args {
         script,
         script_args,
-<<<<<<< HEAD
         features: m
             .get_many::<String>("features")
             .unwrap_or_default()
@@ -345,28 +295,7 @@
         debug: !m.get_flag("release"),
         force: *m.get_one::<bool>("force").expect("defaulted"),
         build_kind,
-        template: m.get_one::<String>("template").map(Into::into),
-        list_templates: *m.get_one::<bool>("list-templates").expect("defaulted"),
         toolchain_version,
-=======
-        features: m.value_of("features").map(Into::into),
-
-        expr: m.is_present("expr"),
-        loop_: m.is_present("loop"),
-        count: m.is_present("count"),
-
-        pkg_path: m.value_of("pkg_path").map(Into::into),
-        gen_pkg_only: m.is_present("gen_pkg_only"),
-        cargo_output: m.is_present("cargo-output"),
-        clear_cache: m.is_present("clear-cache"),
-        debug: m.is_present("debug"),
-        dep: owned_vec_string(m.values_of("dep")),
-        extern_: owned_vec_string(m.values_of("extern")),
-        force: m.is_present("force"),
-        unstable_features: owned_vec_string(m.values_of("unstable_features")),
-        build_kind: BuildKind::from_flags(m.is_present("test"), m.is_present("bench")),
-        toolchain_version: m.value_of("toolchain-version").map(Into::into),
->>>>>>> fb29f09e
         #[cfg(windows)]
         install_file_association: *m
             .get_one::<bool>("install-file-association")
@@ -439,19 +368,7 @@
 
             script_path = std::env::current_dir()?.join(path);
 
-<<<<<<< HEAD
             Input::File(script_name, script_path, body)
-=======
-            Input::File(&script_name, &script_path, &content, mtime)
-        }
-        (expr, true, false) => {
-            content = expr;
-            Input::Expr(&content)
-        }
-        (loop_, false, true) => {
-            content = loop_;
-            Input::Loop(&content, args.count)
->>>>>>> fb29f09e
         }
         (expr, true) => {
             let expr = expr
@@ -460,7 +377,7 @@
                     anyhow::format_err!("expr must be UTF-8, got {}", expr.to_string_lossy())
                 })?
                 .to_owned();
-            Input::Expr(expr, args.template.clone())
+            Input::Expr(expr)
         }
     };
     log::trace!("input: {:?}", input);
@@ -918,7 +835,6 @@
 
 /// Represents an input source for a script.
 #[derive(Clone, Debug)]
-<<<<<<< HEAD
 pub enum Input {
     /// The input is a script file.
     ///
@@ -928,30 +844,7 @@
     /// The input is an expression.
     ///
     /// The tuple member is: the script contents, and the template (if any).
-    Expr(String, Option<String>),
-=======
-pub enum Input<'a> {
-    /**
-    The input is a script file.
-
-    The tuple members are: the name, absolute path, script contents, last modified time.
-    */
-    File(&'a str, &'a Path, &'a str, u128),
-
-    /**
-    The input is an expression.
-
-    The tuple member is: the script contents.
-    */
-    Expr(&'a str),
-
-    /**
-    The input is a loop expression.
-
-    The tuple member is: the script contents, whether the `--count` flag was given.
-    */
-    Loop(&'a str, bool),
->>>>>>> fb29f09e
+    Expr(String),
 }
 
 impl Input {
@@ -1030,19 +923,9 @@
                 id.push(&*digest);
                 id
             }
-<<<<<<< HEAD
-            Self::Expr(content, template) => {
+            Self::Expr(content) => {
                 let mut hasher = Sha1::new();
 
-                hasher.update("template:");
-                hasher.update(template.as_deref().unwrap_or(""));
-                hasher.update(";");
-
-=======
-            Expr(content) => {
-                let mut hasher = hash_deps();
-
->>>>>>> fb29f09e
                 hasher.update(content);
                 let mut digest = format!("{:x}", hasher.finalize());
                 digest.truncate(ID_DIGEST_LEN_MAX);
