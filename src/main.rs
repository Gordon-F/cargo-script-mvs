#![forbid(unsafe_code)]

mod arguments;
mod build_kind;
mod dirs;
mod manifest;
mod templates;
mod util;

#[cfg(windows)]
mod file_assoc;

#[cfg(not(windows))]
mod file_assoc {}

<<<<<<< HEAD
use std::ffi::OsString;
use std::fs;
use std::io::{BufWriter, Read, Write};
#[cfg(unix)]
use std::os::unix::process::CommandExt;
=======
#[cfg(unix)]
use std::os::unix::process::CommandExt;

use arguments::Args;
use log::{debug, error, info};
use std::ffi::OsString;
use std::fs;
use std::io::{Read, Write};
>>>>>>> 30fdc3bf
use std::path::{Path, PathBuf};
use std::process::Command;

use serde::{Deserialize, Serialize};
use sha1::{Digest, Sha1};

use crate::build_kind::BuildKind;
use crate::util::Defer;
use arguments::Args;

fn main() {
    env_logger::init();

    match try_main() {
        Ok(code) => {
            std::process::exit(code);
        }
        Err(ref err) => {
            let stderr = &mut std::io::stderr();
            let _ = writeln!(stderr, "error: {err}");
            std::process::exit(1);
        }
    }
}

fn try_main() -> anyhow::Result<i32> {
    let args = arguments::Args::parse()?;
    log::trace!("Arguments: {:?}", args);

    #[cfg(windows)]
    {
        if args.install_file_association {
            file_assoc::install_file_association()?;
            return Ok(0);
        } else if args.uninstall_file_association {
            file_assoc::uninstall_file_association()?;
            return Ok(0);
        }
    }

    if args.clear_cache {
        clean_cache()?;
        if args.script.is_none() {
            println!("rust-script cache cleared.");
            return Ok(0);
        }
    }

    let input = match (args.script.clone().unwrap(), args.expr) {
        (script, false) => {
            let (path, mut file) = find_script(&script).ok_or_else(|| {
                anyhow::format_err!("could not find script: {}", script.to_string_lossy())
            })?;

            let script_name = path
                .file_stem()
                .map(|os| os.to_string_lossy().into_owned())
                .unwrap_or_else(|| "unknown".into());

            let mut body = String::new();
            file.read_to_string(&mut body)?;

            let script_path = std::env::current_dir()?.join(path);

            Input::File(script_name, script_path, body)
        }
        (expr, true) => {
            let expr = expr
                .to_str()
                .ok_or_else(|| {
                    anyhow::format_err!("expr must be UTF-8, got {}", expr.to_string_lossy())
                })?
                .to_owned();
            Input::Expr(expr)
        }
    };
    log::trace!("input: {:?}", input);

    // Setup environment variables early so it's available at compilation time of scripts,
    // to allow e.g. include!(concat!(env!("RUST_SCRIPT_BASE_PATH"), "/script-module.rs"));
    std::env::set_var(
        "RUST_SCRIPT_PATH",
        input.path().unwrap_or_else(|| Path::new("")),
    );
    std::env::set_var("RUST_SCRIPT_SAFE_NAME", input.safe_name());
    std::env::set_var("RUST_SCRIPT_PKG_NAME", input.package_name());
    std::env::set_var("RUST_SCRIPT_BASE_PATH", input.base_path());

    let action = decide_action_for(&input, &args)?;
    log::trace!("action: {:?}", action);

    gen_pkg_and_compile(&input, &action)?;

    // Once we're done, clean out old packages from the cache.
    // There's no point if we've already done a full clear, though.
    let _defer_clear = {
        // To get around partially moved args problems.
        let cc = args.clear_cache;
        Defer::<_, anyhow::Error>::new(move || {
            if !cc {
                gc_cache(MAX_CACHE_AGE)?;
            }
            Ok(())
        })
    };

    let run_quietly = !action.cargo_output;
    let mut cmd = action.cargo(action.build_kind, &args.script_args, run_quietly)?;

    #[cfg(unix)]
    {
        let err = cmd.exec();
        Err(err.into())
    }
    #[cfg(not(unix))]
    {
        let exit_code = cmd.status().map(|st| st.code().unwrap_or(1))?;
        Ok(exit_code)
    }
}

/// How old can stuff in the cache be before we automatically clear it out?
pub const MAX_CACHE_AGE: std::time::Duration = std::time::Duration::from_secs(7 * 24 * 60 * 60);

/// Empty the cache
fn clean_cache() -> anyhow::Result<()> {
    log::info!("cleaning cache");

    let cache_dir = dirs::binary_cache_path()?;
    if cache_dir.exists() {
        if let Err(err) = fs::remove_dir_all(&cache_dir) {
            log::error!("failed to remove binary cache {:?}: {}", cache_dir, err);
        }
    }
    Ok(())
}

/// Clear old entries
///
/// Looks for all folders whose metadata says they were created at least `max_age` in the past and
/// kills them dead.
fn gc_cache(max_age: std::time::Duration) -> anyhow::Result<()> {
    log::info!("cleaning cache with max_age: {:?}", max_age);

    let cutoff = std::time::SystemTime::now() - max_age;
    log::trace!("cutoff:     {:>20?} ms", cutoff);

    let cache_dir = dirs::generated_projects_cache_path()?;
    if cache_dir.exists() {
        for child in fs::read_dir(cache_dir)? {
            let child = child?;
            let path = child.path();
            if path.is_file() {
                continue;
            }

<<<<<<< HEAD
            log::trace!("checking: {:?}", path);

            let remove_dir = || {
                // Ok, so *why* aren't we using `modified in the package metadata?
                // The point of *that* is to track what we know about the input.
                // The problem here is that `--expr` and `--loop` don't *have*
                // modification times; they just *are*.
                // Now, `PackageMetadata` *could* be modified to store, say, the
                // moment in time the input was compiled, but then we couldn't use
                // that field for metadata matching when decided whether or not a
                // *file* input should be recompiled.
                // So, instead, we're just going to go by the timestamp on the
                // metadata file *itself*.
                let meta_mtime = {
                    let meta_path = get_pkg_metadata_path(&path);
                    let meta_file = match fs::File::open(meta_path) {
                        Ok(file) => file,
                        Err(..) => {
                            log::trace!("couldn't open metadata for {:?}", path);
                            return true;
                        }
                    };
                    meta_file.metadata().and_then(|m| m.modified()).ok()
                };
                log::trace!("meta_mtime: {:>20?} ms", meta_mtime);
=======
        info!("checking: {:?}", path);

        let remove_dir = || {
            let meta_mtime = platform::dir_last_modified(&child);
            info!("meta_mtime: {:>20?} ms", meta_mtime);
>>>>>>> 30fdc3bf

                if let Some(meta_mtime) = meta_mtime {
                    meta_mtime <= cutoff
                } else {
                    true
                }
            };

            if remove_dir() {
                log::debug!("removing {:?}", path);
                if let Err(err) = fs::remove_dir_all(&path) {
                    log::error!("failed to remove {:?} from cache: {}", path, err);
                }
            }
        }
    }

    log::trace!("done cleaning cache.");
    Ok(())
}

/// Generate and compile a package from the input.
///
/// Why take `PackageMetadata`?  To ensure that any information we need to depend on for compilation *first* passes through `decide_action_for` *and* is less likely to not be serialised with the rest of the metadata.
fn gen_pkg_and_compile(input: &Input, action: &InputAction) -> anyhow::Result<()> {
    let pkg_path = &action.pkg_path;

    let mani_str = &action.manifest;
    let script_str = &action.script;

    log::trace!("creating pkg dir...");
    fs::create_dir_all(pkg_path)?;
    let cleanup_dir: Defer<_, anyhow::Error> = Defer::new(|| {
        // DO NOT try deleting ANYTHING if we're not cleaning up inside our own cache.  We *DO NOT* want to risk killing user files.
        if action.using_cache {
            log::debug!("cleaning up cache directory {}", pkg_path.display());
            fs::remove_dir_all(pkg_path)?;
        }
        Ok(())
    });

<<<<<<< HEAD
    let mut meta = meta.clone();

    log::trace!("generating Cargo package...");
=======
    info!("generating Cargo package...");
>>>>>>> 30fdc3bf
    let mani_path = action.manifest_path();
    let script_path = pkg_path.join(format!("{}.rs", input.safe_name()));

<<<<<<< HEAD
    {
        let script_path = pkg_path.join(format!("{}.rs", input.safe_name()));
        // There are times (particularly involving shared target dirs) where we can't rely
        // on Cargo to correctly detect invalidated builds. As such, if we've been told to
        // *force* a recompile, we'll deliberately force the script to be overwritten,
        // which will invalidate the timestamp, which will lead to a recompile.
        let script_hash = if action.force_compile {
            log::debug!("told to force compile, ignoring script hash");
            None
        } else {
            old_meta.map(|m| &*m.script_hash)
        };
        match overwrite_file(script_path, script_str, script_hash)? {
            FileOverwrite::Same => (),
            FileOverwrite::Changed { new_hash } => {
                meta.script_hash = new_hash;
            }
        }
    }

    let meta = meta;

    // Write out metadata *now*.  Remember that we check the timestamp on the metadata, *not* on the executable.
    if action.emit_metadata {
        log::trace!("emitting metadata...");
        write_pkg_metadata(pkg_path, &meta)?;
    }
=======
    let anything_changed =
        overwrite_file(mani_path, mani_str)? | overwrite_file(script_path, script_str)?;
    debug!("anything changed? {}", anything_changed);
>>>>>>> 30fdc3bf

    log::trace!("disarming pkg dir cleanup...");
    cleanup_dir.disarm();

    Ok(())
}

/// This represents what to do with the input provided by the user.
#[derive(Debug)]
struct InputAction {
    /// Always show cargo output?
    cargo_output: bool,

    /// Force Cargo to do a recompile, even if it thinks it doesn't have to.
    ///
    /// `compile` must be `true` for this to have any effect.
    force_compile: bool,

<<<<<<< HEAD
    /// Emit a metadata file?
    emit_metadata: bool,
=======
    /// Execute the compiled binary?
    execute: bool,
>>>>>>> 30fdc3bf

    /// Directory where the package should live.
    pkg_path: PathBuf,

    /// Is the package directory in the cache?
    ///
    /// Currently, this can be inferred from `emit_metadata`, but there's no *intrinsic* reason they should be tied together.
    using_cache: bool,

    /// Which toolchain the script should be built with.
    ///
    /// `None` indicates that the script should be built with a stable toolchain.
    toolchain_version: Option<String>,

    /// The package metadata structure for the current invocation.
    metadata: PackageMetadata,

    /// The package manifest contents.
    manifest: String,

    /// The script source.
    script: String,

    /// Did the user ask to run tests or benchmarks?
    build_kind: BuildKind,
}

impl InputAction {
    fn manifest_path(&self) -> PathBuf {
        self.pkg_path.join("Cargo.toml")
    }

    fn cargo(
        &self,
        build_kind: BuildKind,
        script_args: &[OsString],
        run_quietly: bool,
    ) -> anyhow::Result<Command> {
        cargo(
            build_kind,
            &self.manifest_path().to_string_lossy(),
            self.toolchain_version.as_deref(),
            &self.metadata,
            script_args,
            run_quietly,
        )
    }
}

<<<<<<< HEAD
/// The metadata here serves two purposes:
///
/// 1. It records everything necessary for compilation and execution of a package.
/// 2. It records everything that must be exactly the same in order for a cached executable to still be valid, in addition to the content hash.
#[derive(Clone, Debug, Serialize, Deserialize)]
=======
/**
The metadata here serves two purposes:

1. It records everything necessary for compilation and execution of a package.
2. It records everything that must be exactly the same in order for a cached executable to still be valid, in addition to the content hash.
*/
#[derive(Clone, Debug, Eq, PartialEq)]
>>>>>>> 30fdc3bf
struct PackageMetadata {
    /// Path to the script file.
    path: Option<String>,

    /// Was the script compiled in debug mode?
    debug: bool,

    /// Cargo features
    features: Option<String>,

    /// Hash of the generated `Cargo.toml` file.
    manifest_hash: String,

    /// Hash of the generated source file.
    script_hash: String,
}

/// For the given input, this constructs the package metadata and checks the cache to see what should be done.
fn decide_action_for(input: &Input, args: &Args) -> anyhow::Result<InputAction> {
    let input_id = input.compute_id();
    log::trace!("id: {:?}", input_id);

    let (pkg_path, using_cache) = if let Some(pkg_path) = args.pkg_path.as_deref() {
        (pkg_path.to_owned(), false)
    } else {
        let cache_path = dirs::generated_projects_cache_path()?;
        (cache_path.join(&input_id), true)
    };
    log::trace!("pkg_path: {}", pkg_path.display());
    log::trace!("using_cache: {}", using_cache);

    let (mani_str, script_str) = manifest::split_input(input, &input_id)?;

    // Forcibly override some flags based on build kind.
    let (debug, force) = match args.build_kind {
        BuildKind::Normal => (args.debug, args.force),
        BuildKind::Test => (true, false),
        BuildKind::Bench => (false, false),
    };

    let input_meta = {
        let path = match input {
            Input::File(_, path, _) => Some(path.to_string_lossy().into_owned()),
            _ => None,
        };
        let features = if args.features.is_empty() {
            None
        } else {
            Some(args.features.join(" "))
        };
        PackageMetadata {
            path,
            debug,
            features,
            manifest_hash: hash_str(&mani_str),
            script_hash: hash_str(&script_str),
        }
    };
    log::trace!("input_meta: {:?}", input_meta);

    let toolchain_version = args
        .toolchain_version
        .clone()
        .or_else(|| match args.build_kind {
            BuildKind::Bench => Some("nightly".into()),
            _ => None,
        });

    let mut action = InputAction {
        cargo_output: args.cargo_output,
        force_compile: force,
<<<<<<< HEAD
        emit_metadata: true,
=======
        execute: true,
>>>>>>> 30fdc3bf
        pkg_path,
        using_cache,
        toolchain_version,
        metadata: input_meta,
        manifest: mani_str,
        script: script_str,
        build_kind: args.build_kind,
    };

    // If we're not doing a regular build, stop.
    match action.build_kind {
        BuildKind::Normal => (),
        BuildKind::Test | BuildKind::Bench => {
            log::debug!("not recompiling because: user asked for test/bench");
            action.force_compile = false;
            return Ok(action);
        }
    }

<<<<<<< HEAD
    action.old_metadata = match get_pkg_metadata(&action.pkg_path) {
        Ok(meta) => Some(meta),
        Err(err) => {
            log::debug!(
                "recompiling since failed to load metadata: {}",
                err.to_string()
            );
            None
        }
    };

    Ok(action)
}

/// Load the package metadata, given the path to the package's cache folder.
fn get_pkg_metadata<P>(pkg_path: P) -> anyhow::Result<PackageMetadata>
where
    P: AsRef<Path>,
{
    let meta_path = get_pkg_metadata_path(pkg_path);
    log::trace!("meta_path: {:?}", meta_path);
    let mut meta_file = fs::File::open(&meta_path)?;

    let meta_str = {
        let mut s = String::new();
        meta_file.read_to_string(&mut s).unwrap();
        s
    };
    let meta: PackageMetadata = serde_json::from_str(&meta_str)?;

    Ok(meta)
}

/// Work out the path to a package's metadata file.
fn get_pkg_metadata_path<P>(pkg_path: P) -> PathBuf
where
    P: AsRef<Path>,
{
    pkg_path.as_ref().join("metadata.json")
}

/// Save the package metadata, given the path to the package's cache folder.
fn write_pkg_metadata<P>(pkg_path: P, meta: &PackageMetadata) -> anyhow::Result<()>
where
    P: AsRef<Path>,
{
    let meta_path = get_pkg_metadata_path(&pkg_path);
    log::trace!("meta_path: {:?}", meta_path);
    let mut temp_file = tempfile::NamedTempFile::new_in(&pkg_path)?;
    serde_json::to_writer(BufWriter::new(&temp_file), meta)?;
    temp_file.flush()?;
    temp_file.persist(&meta_path)?;
    Ok(())
}

=======
    Ok(action)
}

>>>>>>> 30fdc3bf
/// Attempts to locate the script specified by the given path.
fn find_script<P>(path: P) -> Option<(PathBuf, fs::File)>
where
    P: AsRef<Path>,
{
    let path = path.as_ref();

    if let Ok(file) = fs::File::open(path) {
        return Some((path.into(), file));
    }

    if path.extension().is_none() {
        for ext in ["ers", "rs"] {
            let path = path.with_extension(ext);
            if let Ok(file) = fs::File::open(&path) {
                return Some((path, file));
            }
        }
    }

    None
}

/// Represents an input source for a script.
#[derive(Clone, Debug)]
pub enum Input {
    /// The input is a script file.
    ///
    /// The tuple members are: the name, absolute path, script contents, last modified time.
    File(String, PathBuf, String),

    /// The input is an expression.
    ///
    /// The tuple member is: the script contents, and the template (if any).
    Expr(String),
}

impl Input {
    /// Return the path to the script, if it has one.
    pub fn path(&self) -> Option<&Path> {
        match self {
            Self::File(_, path, _) => Some(path.as_path()),
            Self::Expr(..) => None,
        }
    }

    /// Return the "safe name" for the input.  This should be filename-safe.
    ///
    /// Currently, nothing is done to ensure this, other than hoping *really hard* that we don't get fed some excessively bizarre input filename.
    pub fn safe_name(&self) -> &str {
        match self {
            Self::File(name, _, _) => name,
            Self::Expr(..) => "expr",
        }
    }

    /// Return the package name for the input.  This should be a valid Rust identifier.
    pub fn package_name(&self) -> String {
        let name = self.safe_name();
        let mut r = String::with_capacity(name.len());

        for (i, c) in name.chars().enumerate() {
            match (i, c) {
                (0, '0'..='9') => {
                    r.push('_');
                    r.push(c);
                }
                (_, '0'..='9') | (_, 'a'..='z') | (_, '_') | (_, '-') => {
                    r.push(c);
                }
                (_, 'A'..='Z') => {
                    // Convert uppercase characters to lowercase to avoid `non_snake_case` warnings.
                    r.push(c.to_ascii_lowercase());
                }
                (_, _) => {
                    r.push('_');
                }
            }
        }

        r
    }

    /// Base directory for resolving relative paths.
    pub fn base_path(&self) -> PathBuf {
        match self {
            Self::File(_, path, _) => path
                .parent()
                .expect("couldn't get parent directory for file input base path")
                .into(),
            Self::Expr(..) => {
                std::env::current_dir().expect("couldn't get current directory for input base path")
            }
        }
    }

    // Compute the package ID for the input.
    // This is used as the name of the cache folder into which the Cargo package
    // will be generated.
    pub fn compute_id(&self) -> OsString {
        match self {
            Self::File(_, path, _) => {
                let mut hasher = Sha1::new();

                // Hash the path to the script.
                hasher.update(&*path.to_string_lossy());
                let mut digest = format!("{:x}", hasher.finalize());
                digest.truncate(ID_DIGEST_LEN_MAX);

                let mut id = OsString::new();
                id.push(&*digest);
                id
            }
            Self::Expr(content) => {
                let mut hasher = Sha1::new();

                hasher.update(content);
                let mut digest = format!("{:x}", hasher.finalize());
                digest.truncate(ID_DIGEST_LEN_MAX);

                let mut id = OsString::new();
                id.push(&*digest);
                id
            }
        }
    }
}

/// When generating a package's unique ID, how many hex nibbles of the digest should be used *at most*?
///
/// The largest meaningful value is `40`.
pub const ID_DIGEST_LEN_MAX: usize = 24;

/// Shorthand for hashing a string.
fn hash_str(s: &str) -> String {
    let mut hasher = Sha1::new();
    hasher.update(s);
    format!("{:x}", hasher.finalize())
}

<<<<<<< HEAD
enum FileOverwrite {
    Same,
    Changed { new_hash: String },
}

/// Overwrite a file if and only if the contents have changed.
fn overwrite_file<P>(path: P, content: &str, hash: Option<&str>) -> anyhow::Result<FileOverwrite>
where
    P: AsRef<Path>,
{
    log::trace!("overwrite_file({:?}, _, {:?})", path.as_ref(), hash);
    let new_hash = hash_str(content);
    if Some(&*new_hash) == hash {
        log::trace!(".. hashes match");
        return Ok(FileOverwrite::Same);
    }

    log::trace!(".. hashes differ; new_hash: {:?}", new_hash);
=======
/**
Overwrite a file if and only if the contents have changed.
*/
fn overwrite_file<P>(path: P, content: &str) -> MainResult<bool>
where
    P: AsRef<Path>,
{
    debug!("overwrite_file({:?}, _)", path.as_ref());
    let mut existing_content = String::new();
    match fs::File::open(&path) {
        Ok(mut file) => {
            file.read_to_string(&mut existing_content)?;
            if existing_content == content {
                debug!("Equal content");
                return Ok(false);
            }
        }
        Err(e) if e.kind() == std::io::ErrorKind::NotFound => {
            // Continue
        }
        Err(e) => {
            return Err(error::MainError::Io(e));
        }
    }

    debug!(".. files differ");
>>>>>>> 30fdc3bf
    let dir = path
        .as_ref()
        .parent()
        .ok_or_else(|| anyhow::format_err!("The given path should be a file"))?;
    let mut temp_file = tempfile::NamedTempFile::new_in(dir)?;
    temp_file.write_all(content.as_bytes())?;
    temp_file.flush()?;
<<<<<<< HEAD
    temp_file.persist(path)?;
    Ok(FileOverwrite::Changed { new_hash })
=======
    temp_file.persist(path).map_err(|e| e.to_string())?;
    Ok(true)
>>>>>>> 30fdc3bf
}

/// Constructs a Cargo command that runs on the script package.
fn cargo(
    build_kind: BuildKind,
    manifest: &str,
    toolchain_version: Option<&str>,
    meta: &PackageMetadata,
    script_args: &[OsString],
    run_quietly: bool,
) -> anyhow::Result<Command> {
    // Always specify a toolchain to avoid being affected by rust-version(.toml) files:
    let toolchain_version = toolchain_version.unwrap_or("stable");

    let mut cmd = if std::env::var_os("RUSTUP_TOOLCHAIN").is_some() {
        // Running inside rustup which can't always call into rustup proxies, so explicitly call
        // rustup
        let mut cmd = Command::new("rustup");
        cmd.args(["run", toolchain_version, "cargo"]);
        cmd
    } else {
        let mut cmd = Command::new("cargo");
        cmd.arg(format!("+{toolchain_version}"));
        cmd
    };

    // Set tracing on if not set
    if std::env::var_os("RUST_BACKTRACE").is_none() {
        cmd.env("RUST_BACKTRACE", "1");
        log::trace!("setting RUST_BACKTRACE=1 for this cargo run");
    }

    cmd.arg(build_kind.exec_command());

    if matches!(build_kind, BuildKind::Normal) && run_quietly {
        cmd.arg("-q");
    }

    cmd.arg("--manifest-path").arg(manifest);

    if force_cargo_color() {
        cmd.arg("--color").arg("always");
    }

    let cargo_target_dir = format!("{}", dirs::binary_cache_path()?.display(),);
    cmd.arg("--target-dir");
    cmd.arg(cargo_target_dir);

    // Block `--release` on `bench`.
    if !meta.debug && !matches!(build_kind, BuildKind::Bench) {
        cmd.arg("--release");
    }

    if let Some(ref features) = meta.features {
        cmd.arg("--features").arg(features);
    }

    if matches!(build_kind, BuildKind::Normal) && !script_args.is_empty() {
        cmd.arg("--");
        cmd.args(script_args.iter());
    }

    Ok(cmd)
}

/// Returns `true` if `rust-script` should force Cargo to use coloured output.
///
/// This depends on whether `rust-script`'s STDERR is connected to a TTY or not.
pub fn force_cargo_color() -> bool {
    #[cfg(unix)]
    {
        atty::is(atty::Stream::Stderr)
    }
    #[cfg(windows)]
    {
        false
    }
}

#[test]
fn test_package_name() {
    let input = Input::File("Script".into(), Path::new("path").into(), "script".into());
    assert_eq!("script", input.package_name());
    let input = Input::File("1Script".into(), Path::new("path").into(), "script".into());
    assert_eq!("_1script", input.package_name());
}<|MERGE_RESOLUTION|>--- conflicted
+++ resolved
@@ -13,26 +13,14 @@
 #[cfg(not(windows))]
 mod file_assoc {}
 
-<<<<<<< HEAD
-use std::ffi::OsString;
-use std::fs;
-use std::io::{BufWriter, Read, Write};
-#[cfg(unix)]
-use std::os::unix::process::CommandExt;
-=======
-#[cfg(unix)]
-use std::os::unix::process::CommandExt;
-
-use arguments::Args;
-use log::{debug, error, info};
 use std::ffi::OsString;
 use std::fs;
 use std::io::{Read, Write};
->>>>>>> 30fdc3bf
+#[cfg(unix)]
+use std::os::unix::process::CommandExt;
 use std::path::{Path, PathBuf};
 use std::process::Command;
 
-use serde::{Deserialize, Serialize};
 use sha1::{Digest, Sha1};
 
 use crate::build_kind::BuildKind;
@@ -185,39 +173,11 @@
                 continue;
             }
 
-<<<<<<< HEAD
             log::trace!("checking: {:?}", path);
 
             let remove_dir = || {
-                // Ok, so *why* aren't we using `modified in the package metadata?
-                // The point of *that* is to track what we know about the input.
-                // The problem here is that `--expr` and `--loop` don't *have*
-                // modification times; they just *are*.
-                // Now, `PackageMetadata` *could* be modified to store, say, the
-                // moment in time the input was compiled, but then we couldn't use
-                // that field for metadata matching when decided whether or not a
-                // *file* input should be recompiled.
-                // So, instead, we're just going to go by the timestamp on the
-                // metadata file *itself*.
-                let meta_mtime = {
-                    let meta_path = get_pkg_metadata_path(&path);
-                    let meta_file = match fs::File::open(meta_path) {
-                        Ok(file) => file,
-                        Err(..) => {
-                            log::trace!("couldn't open metadata for {:?}", path);
-                            return true;
-                        }
-                    };
-                    meta_file.metadata().and_then(|m| m.modified()).ok()
-                };
+                let meta_mtime = child.metadata().and_then(|m| m.modified()).ok();
                 log::trace!("meta_mtime: {:>20?} ms", meta_mtime);
-=======
-        info!("checking: {:?}", path);
-
-        let remove_dir = || {
-            let meta_mtime = platform::dir_last_modified(&child);
-            info!("meta_mtime: {:>20?} ms", meta_mtime);
->>>>>>> 30fdc3bf
 
                 if let Some(meta_mtime) = meta_mtime {
                     meta_mtime <= cutoff
@@ -259,49 +219,13 @@
         Ok(())
     });
 
-<<<<<<< HEAD
-    let mut meta = meta.clone();
-
     log::trace!("generating Cargo package...");
-=======
-    info!("generating Cargo package...");
->>>>>>> 30fdc3bf
     let mani_path = action.manifest_path();
     let script_path = pkg_path.join(format!("{}.rs", input.safe_name()));
 
-<<<<<<< HEAD
-    {
-        let script_path = pkg_path.join(format!("{}.rs", input.safe_name()));
-        // There are times (particularly involving shared target dirs) where we can't rely
-        // on Cargo to correctly detect invalidated builds. As such, if we've been told to
-        // *force* a recompile, we'll deliberately force the script to be overwritten,
-        // which will invalidate the timestamp, which will lead to a recompile.
-        let script_hash = if action.force_compile {
-            log::debug!("told to force compile, ignoring script hash");
-            None
-        } else {
-            old_meta.map(|m| &*m.script_hash)
-        };
-        match overwrite_file(script_path, script_str, script_hash)? {
-            FileOverwrite::Same => (),
-            FileOverwrite::Changed { new_hash } => {
-                meta.script_hash = new_hash;
-            }
-        }
-    }
-
-    let meta = meta;
-
-    // Write out metadata *now*.  Remember that we check the timestamp on the metadata, *not* on the executable.
-    if action.emit_metadata {
-        log::trace!("emitting metadata...");
-        write_pkg_metadata(pkg_path, &meta)?;
-    }
-=======
     let anything_changed =
         overwrite_file(mani_path, mani_str)? | overwrite_file(script_path, script_str)?;
-    debug!("anything changed? {}", anything_changed);
->>>>>>> 30fdc3bf
+    log::trace!("anything changed? {}", anything_changed);
 
     log::trace!("disarming pkg dir cleanup...");
     cleanup_dir.disarm();
@@ -319,14 +243,6 @@
     ///
     /// `compile` must be `true` for this to have any effect.
     force_compile: bool,
-
-<<<<<<< HEAD
-    /// Emit a metadata file?
-    emit_metadata: bool,
-=======
-    /// Execute the compiled binary?
-    execute: bool,
->>>>>>> 30fdc3bf
 
     /// Directory where the package should live.
     pkg_path: PathBuf,
@@ -376,36 +292,17 @@
     }
 }
 
-<<<<<<< HEAD
 /// The metadata here serves two purposes:
 ///
 /// 1. It records everything necessary for compilation and execution of a package.
 /// 2. It records everything that must be exactly the same in order for a cached executable to still be valid, in addition to the content hash.
-#[derive(Clone, Debug, Serialize, Deserialize)]
-=======
-/**
-The metadata here serves two purposes:
-
-1. It records everything necessary for compilation and execution of a package.
-2. It records everything that must be exactly the same in order for a cached executable to still be valid, in addition to the content hash.
-*/
-#[derive(Clone, Debug, Eq, PartialEq)]
->>>>>>> 30fdc3bf
+#[derive(Clone, Debug)]
 struct PackageMetadata {
-    /// Path to the script file.
-    path: Option<String>,
-
     /// Was the script compiled in debug mode?
     debug: bool,
 
     /// Cargo features
     features: Option<String>,
-
-    /// Hash of the generated `Cargo.toml` file.
-    manifest_hash: String,
-
-    /// Hash of the generated source file.
-    script_hash: String,
 }
 
 /// For the given input, this constructs the package metadata and checks the cache to see what should be done.
@@ -432,22 +329,12 @@
     };
 
     let input_meta = {
-        let path = match input {
-            Input::File(_, path, _) => Some(path.to_string_lossy().into_owned()),
-            _ => None,
-        };
         let features = if args.features.is_empty() {
             None
         } else {
             Some(args.features.join(" "))
         };
-        PackageMetadata {
-            path,
-            debug,
-            features,
-            manifest_hash: hash_str(&mani_str),
-            script_hash: hash_str(&script_str),
-        }
+        PackageMetadata { debug, features }
     };
     log::trace!("input_meta: {:?}", input_meta);
 
@@ -462,11 +349,6 @@
     let mut action = InputAction {
         cargo_output: args.cargo_output,
         force_compile: force,
-<<<<<<< HEAD
-        emit_metadata: true,
-=======
-        execute: true,
->>>>>>> 30fdc3bf
         pkg_path,
         using_cache,
         toolchain_version,
@@ -486,67 +368,9 @@
         }
     }
 
-<<<<<<< HEAD
-    action.old_metadata = match get_pkg_metadata(&action.pkg_path) {
-        Ok(meta) => Some(meta),
-        Err(err) => {
-            log::debug!(
-                "recompiling since failed to load metadata: {}",
-                err.to_string()
-            );
-            None
-        }
-    };
-
     Ok(action)
 }
 
-/// Load the package metadata, given the path to the package's cache folder.
-fn get_pkg_metadata<P>(pkg_path: P) -> anyhow::Result<PackageMetadata>
-where
-    P: AsRef<Path>,
-{
-    let meta_path = get_pkg_metadata_path(pkg_path);
-    log::trace!("meta_path: {:?}", meta_path);
-    let mut meta_file = fs::File::open(&meta_path)?;
-
-    let meta_str = {
-        let mut s = String::new();
-        meta_file.read_to_string(&mut s).unwrap();
-        s
-    };
-    let meta: PackageMetadata = serde_json::from_str(&meta_str)?;
-
-    Ok(meta)
-}
-
-/// Work out the path to a package's metadata file.
-fn get_pkg_metadata_path<P>(pkg_path: P) -> PathBuf
-where
-    P: AsRef<Path>,
-{
-    pkg_path.as_ref().join("metadata.json")
-}
-
-/// Save the package metadata, given the path to the package's cache folder.
-fn write_pkg_metadata<P>(pkg_path: P, meta: &PackageMetadata) -> anyhow::Result<()>
-where
-    P: AsRef<Path>,
-{
-    let meta_path = get_pkg_metadata_path(&pkg_path);
-    log::trace!("meta_path: {:?}", meta_path);
-    let mut temp_file = tempfile::NamedTempFile::new_in(&pkg_path)?;
-    serde_json::to_writer(BufWriter::new(&temp_file), meta)?;
-    temp_file.flush()?;
-    temp_file.persist(&meta_path)?;
-    Ok(())
-}
-
-=======
-    Ok(action)
-}
-
->>>>>>> 30fdc3bf
 /// Attempts to locate the script specified by the given path.
 fn find_script<P>(path: P) -> Option<(PathBuf, fs::File)>
 where
@@ -680,47 +504,18 @@
 /// The largest meaningful value is `40`.
 pub const ID_DIGEST_LEN_MAX: usize = 24;
 
-/// Shorthand for hashing a string.
-fn hash_str(s: &str) -> String {
-    let mut hasher = Sha1::new();
-    hasher.update(s);
-    format!("{:x}", hasher.finalize())
-}
-
-<<<<<<< HEAD
-enum FileOverwrite {
-    Same,
-    Changed { new_hash: String },
-}
-
 /// Overwrite a file if and only if the contents have changed.
-fn overwrite_file<P>(path: P, content: &str, hash: Option<&str>) -> anyhow::Result<FileOverwrite>
+fn overwrite_file<P>(path: P, content: &str) -> anyhow::Result<bool>
 where
     P: AsRef<Path>,
 {
-    log::trace!("overwrite_file({:?}, _, {:?})", path.as_ref(), hash);
-    let new_hash = hash_str(content);
-    if Some(&*new_hash) == hash {
-        log::trace!(".. hashes match");
-        return Ok(FileOverwrite::Same);
-    }
-
-    log::trace!(".. hashes differ; new_hash: {:?}", new_hash);
-=======
-/**
-Overwrite a file if and only if the contents have changed.
-*/
-fn overwrite_file<P>(path: P, content: &str) -> MainResult<bool>
-where
-    P: AsRef<Path>,
-{
-    debug!("overwrite_file({:?}, _)", path.as_ref());
+    log::trace!("overwrite_file({:?}, _)", path.as_ref());
     let mut existing_content = String::new();
     match fs::File::open(&path) {
         Ok(mut file) => {
             file.read_to_string(&mut existing_content)?;
             if existing_content == content {
-                debug!("Equal content");
+                log::trace!("Equal content");
                 return Ok(false);
             }
         }
@@ -728,12 +523,11 @@
             // Continue
         }
         Err(e) => {
-            return Err(error::MainError::Io(e));
-        }
-    }
-
-    debug!(".. files differ");
->>>>>>> 30fdc3bf
+            return Err(e.into());
+        }
+    }
+
+    log::trace!(".. files differ");
     let dir = path
         .as_ref()
         .parent()
@@ -741,13 +535,8 @@
     let mut temp_file = tempfile::NamedTempFile::new_in(dir)?;
     temp_file.write_all(content.as_bytes())?;
     temp_file.flush()?;
-<<<<<<< HEAD
     temp_file.persist(path)?;
-    Ok(FileOverwrite::Changed { new_hash })
-=======
-    temp_file.persist(path).map_err(|e| e.to_string())?;
     Ok(true)
->>>>>>> 30fdc3bf
 }
 
 /// Constructs a Cargo command that runs on the script package.
